--- conflicted
+++ resolved
@@ -1,22 +1,3 @@
-<<<<<<< HEAD
-# name: test-array-api-tensorflow
-# on:
-#   push:
-#   pull_request:
-#     types: [labeled, opened, reopened, edited]
-#   workflow_dispatch:
-# jobs:
-#   run-tensorflow-array-api-tests:
-#     if: ${{ github.event.label.name!='Function Reformatting' }}
-#     runs-on: ubuntu-latest
-#     steps:
-#       - name: Checkout 🛎️Ivy
-#         uses: actions/checkout@v2
-#         with:
-#           path: ivy
-#           persist-credentials: false
-#           submodules: 'recursive'
-=======
 name: test-array-api-tensorflow
 on: [push, pull_request, workflow_dispatch]
 jobs:
@@ -28,9 +9,7 @@
         with:
           path: ivy
           persist-credentials: false
-          submodules: 'recursive'
->>>>>>> 591ac37a
-
+          submodules: "recursive"
 #       - name: Download artifact
 #         uses: dawidd6/action-download-artifact@v2
 #         with:
