import ivy
from ivy.functional.frontends.numpy.func_wrapper import to_ivy_arrays_and_back
from ivy.func_wrapper import with_unsupported_dtypes


@to_ivy_arrays_and_back
def ifft(a, n=None, axis=-1, norm=None):
    a = ivy.array(a, dtype=ivy.complex128)
    if norm is None:
        norm = "backward"
    return ivy.ifft(a, axis, norm=norm, n=n)


@to_ivy_arrays_and_back
@with_unsupported_dtypes({"1.23.0 and below": ("float16",)}, "numpy")
def ifftshift(x, axes=None):
    x = ivy.asarray(x)

    if axes is None:
        axes = tuple(range(x.ndim))
        shift = [-(dim // 2) for dim in x.shape]
    elif isinstance(
        axes,
        (int, type(ivy.uint8), type(ivy.uint16), type(ivy.uint32), type(ivy.uint64)),
    ):
        shift = -(x.shape[axes] // 2)
    else:
        shift = [-(x.shape[ax] // 2) for ax in axes]

    roll = ivy.roll(x, shift, axis=axes)

    return roll


@to_ivy_arrays_and_back
<<<<<<< HEAD
@with_unsupported_dtypes({"1.23.0 and below": ("float16",)}, "numpy")
def fftshift(x, axes=None):
    x = ivy.asarray(x)

    if axes is None:
        axes = tuple(range(x.ndim))
        shift = [(dim // 2) for dim in x.shape]
    elif isinstance(
        axes,
        (int, type(ivy.uint8), type(ivy.uint16), type(ivy.uint32), type(ivy.uint64)),
    ):
        shift = x.shape[axes] // 2
    else:
        shift = [(x.shape[ax] // 2) for ax in axes]

    roll = ivy.roll(x, shift, axis=axes)

    return roll
=======
def fft(a, n=None, axis=-1, norm=None):
    return ivy.fft(ivy.astype(a, ivy.complex128), axis, norm=norm, n=n)
>>>>>>> 1ade426b
<|MERGE_RESOLUTION|>--- conflicted
+++ resolved
@@ -33,26 +33,5 @@
 
 
 @to_ivy_arrays_and_back
-<<<<<<< HEAD
-@with_unsupported_dtypes({"1.23.0 and below": ("float16",)}, "numpy")
-def fftshift(x, axes=None):
-    x = ivy.asarray(x)
-
-    if axes is None:
-        axes = tuple(range(x.ndim))
-        shift = [(dim // 2) for dim in x.shape]
-    elif isinstance(
-        axes,
-        (int, type(ivy.uint8), type(ivy.uint16), type(ivy.uint32), type(ivy.uint64)),
-    ):
-        shift = x.shape[axes] // 2
-    else:
-        shift = [(x.shape[ax] // 2) for ax in axes]
-
-    roll = ivy.roll(x, shift, axis=axes)
-
-    return roll
-=======
 def fft(a, n=None, axis=-1, norm=None):
-    return ivy.fft(ivy.astype(a, ivy.complex128), axis, norm=norm, n=n)
->>>>>>> 1ade426b
+    return ivy.fft(ivy.astype(a, ivy.complex128), axis, norm=norm, n=n)