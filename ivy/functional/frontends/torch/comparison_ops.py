# ToDo: Add allclose(), isclose(), isposinf(), isneginf(), fmax() to functional API
# global
import ivy

# local
from collections import namedtuple


def _compute_allclose_with_tol(input, other, rtol, atol):
    ret = ivy.less_equal(
        ivy.abs(ivy.subtract(input, other)),
        ivy.add(atol, ivy.multiply(rtol, ivy.abs(other))),
    )
    return ivy.all(ret)


def _compute_isclose_with_tol(input, other, rtol, atol):
    return ivy.less_equal(
        ivy.abs(ivy.subtract(input, other)),
        ivy.add(atol, ivy.multiply(rtol, ivy.abs(other))),
    )


def allclose(input, other, rtol=1e-05, atol=1e-08, equal_nan=False):
    finite_input = ivy.isfinite(input)
    finite_other = ivy.isfinite(other)
    if ivy.all(finite_input) and ivy.all(finite_other):
        ret = _compute_allclose_with_tol(input, other, rtol, atol)
        return bool(ret)
    else:
        finites = ivy.bitwise_and(finite_input, finite_other)
        ret = ivy.zeros_like(finites)
        ret_ = ret.astype(int)
        input = input * ivy.ones_like(ret_)
        other = other * ivy.ones_like(ret_)
        ret[finites] = _compute_allclose_with_tol(
            input[finites], other[finites], rtol, atol
        )
        nans = ivy.bitwise_invert(finites)
        ret[nans] = ivy.equal(input[nans], other[nans])
        if equal_nan:
            both_nan = ivy.bitwise_and(ivy.isnan(input), ivy.isnan(other))
            ret[both_nan] = both_nan[both_nan]
        return ivy.all(ret)


allclose.unsupported_dtypes = ("float16",)


def equal(input, other):
    ret = ivy.all_equal(input, other, equality_matrix=False)
    return bool(ret)


def eq(input, other, *, out=None):
    ret = ivy.equal(input, other, out=out)
    return ret


def argsort(input, dim=-1, descending=False):
    return ivy.argsort(input, axis=dim, descending=descending)


def greater_equal(input, other, *, out=None):
    ret = ivy.greater_equal(input, other, out=out)
    return ret


ge = greater_equal


def greater(input, other, *, out=None):
    return ivy.greater(input, other, out=out)


gt = greater


def isclose(input, other, rtol=1e-05, atol=1e-08, equal_nan=False):
    finite_input = ivy.isfinite(input)
    finite_other = ivy.isfinite(other)
    if ivy.all(finite_input) and ivy.all(finite_other):
        return _compute_isclose_with_tol(input, other, rtol, atol)

    else:
        finites = ivy.bitwise_and(finite_input, finite_other)
        ret = ivy.zeros_like(finites)
        ret_ = ret.astype(int)
        input = input * ivy.ones_like(ret_)
        other = other * ivy.ones_like(ret_)
        ret[finites] = _compute_isclose_with_tol(
            input[finites], other[finites], rtol, atol
        )
        nans = ivy.bitwise_invert(finites)
        ret[nans] = ivy.equal(input[nans], other[nans])
        if equal_nan:
            both_nan = ivy.bitwise_and(ivy.isnan(input), ivy.isnan(other))
            ret[both_nan] = both_nan[both_nan]
        return ret


isclose.unsupported_dtypes = ("float16",)


def isfinite(input):
    return ivy.isfinite(input)


def isinf(input):
    return ivy.isinf(input)


def isposinf(input, *, out=None):
    is_inf = ivy.isinf(input)
    pos_sign_bit = ivy.bitwise_invert(ivy.less(input, 0))
    return ivy.logical_and(is_inf, pos_sign_bit, out=out)


def isneginf(input, *, out=None):
    is_inf = ivy.isinf(input)
    neg_sign_bit = ivy.less(input, 0)
    return ivy.logical_and(is_inf, neg_sign_bit, out=out)


<<<<<<< HEAD
def fmin(input, other, *, out=None):
    return ivy.minimum(input, other, out=out)
=======
def sort(input, dim=-1, descending=False, stable=False, out=None):
    values = ivy.sort(input, axis=dim, descending=descending, stable=stable, out=out)

    indices = ivy.argsort(input, axis=dim, descending=descending)

    ret = namedtuple("sort", ["values", "indices"])(values, indices)

    return ret


def isnan(input):
    return ivy.isnan(input)


def less_equal(input, other, *, out=None):
    return ivy.less_equal(input, other, out=out)


le = less_equal


def less(input, other, *, out=None):
    return ivy.less(input, other, out=out)


lt = less


def not_equal(input, other, *, out=None):
    return ivy.not_equal(input, other, out=out)


ne = not_equal


def minimum(input, other, *, out=None):
    return ivy.minimum(input, other, out=out)


def fmax(input, other, *, out=None):
    return ivy.where(
        ivy.bitwise_or(ivy.greater(input, other), ivy.isnan(other)),
        input,
        other,
        out=out,
    )
>>>>>>> cf3d7b6c
<|MERGE_RESOLUTION|>--- conflicted
+++ resolved
@@ -122,10 +122,6 @@
     return ivy.logical_and(is_inf, neg_sign_bit, out=out)
 
 
-<<<<<<< HEAD
-def fmin(input, other, *, out=None):
-    return ivy.minimum(input, other, out=out)
-=======
 def sort(input, dim=-1, descending=False, stable=False, out=None):
     values = ivy.sort(input, axis=dim, descending=descending, stable=stable, out=out)
 
@@ -172,4 +168,7 @@
         other,
         out=out,
     )
->>>>>>> cf3d7b6c
+
+
+def fmin(input, other, *, out=None):
+    return ivy.minimum(input, other, out=out)