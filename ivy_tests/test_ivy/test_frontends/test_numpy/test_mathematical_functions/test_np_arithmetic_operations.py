# global
import numpy as np
from hypothesis import given, strategies as st

# local
import ivy_tests.test_ivy.helpers as helpers
import ivy.functional.backends.numpy as ivy_np
import ivy_tests.test_ivy.test_frontends.test_numpy.helpers as np_frontend_helpers


# add
@given(
    dtype_and_x=helpers.dtype_and_values(
        available_dtypes=ivy_np.valid_float_dtypes, num_arrays=2
    ),
    dtype=st.sampled_from(ivy_np.valid_float_dtypes + (None,)),
    where=np_frontend_helpers.where(),
    as_variable=helpers.array_bools(),
    with_out=st.booleans(),
    num_positional_args=helpers.num_positional_args(
        fn_name="ivy.functional.frontends.numpy.add"
    ),
    native_array=helpers.array_bools(),
)
def test_numpy_add(
    dtype_and_x,
    dtype,
    where,
    as_variable,
    with_out,
    num_positional_args,
    native_array,
    fw,
):
    input_dtype, x = dtype_and_x
    where = np_frontend_helpers.handle_where_and_array_bools(
        where=where,
        input_dtype=input_dtype,
        as_variable=as_variable,
        native_array=native_array,
    )
    np_frontend_helpers.test_frontend_function(
        input_dtypes=input_dtype,
        as_variable_flags=as_variable,
        with_out=with_out,
        num_positional_args=num_positional_args,
        native_array_flags=native_array,
        fw=fw,
        frontend="numpy",
        fn_name="add",
        x1=np.asarray(x[0], dtype=input_dtype[0]),
        x2=np.asarray(x[1], dtype=input_dtype[1]),
        out=None,
        where=where,
        casting="same_kind",
        order="k",
        dtype=dtype,
        subok=True,
        test_values=False,
    )


<<<<<<< HEAD
# vdot
=======
# subtract
>>>>>>> b0072556
@given(
    dtype_and_x=helpers.dtype_and_values(
        available_dtypes=ivy_np.valid_float_dtypes, num_arrays=2
    ),
<<<<<<< HEAD
    as_variable=helpers.array_bools(),
    num_positional_args=helpers.num_positional_args(
        fn_name="ivy.functional.frontends.numpy.vdot"
    ),
    native_array=helpers.array_bools(),
)
def test_numpy_vdot(
    dtype_and_x,
    as_variable,
=======
    dtype=st.sampled_from(ivy_np.valid_float_dtypes + (None,)),
    where=np_frontend_helpers.where(),
    as_variable=helpers.array_bools(),
    with_out=st.booleans(),
    num_positional_args=helpers.num_positional_args(
        fn_name="ivy.functional.frontends.numpy.subtract"
    ),
    native_array=helpers.array_bools(),
)
def test_numpy_subtract(
    dtype_and_x,
    dtype,
    where,
    as_variable,
    with_out,
>>>>>>> b0072556
    num_positional_args,
    native_array,
    fw,
):
    input_dtype, x = dtype_and_x
<<<<<<< HEAD
    helpers.test_frontend_function(
        input_dtypes=input_dtype,
        as_variable_flags=as_variable,
        with_out=False,
=======
    where = np_frontend_helpers.handle_where_and_array_bools(
        where=where,
        input_dtype=input_dtype,
        as_variable=as_variable,
        native_array=native_array,
    )
    np_frontend_helpers.test_frontend_function(
        input_dtypes=input_dtype,
        as_variable_flags=as_variable,
        with_out=with_out,
>>>>>>> b0072556
        num_positional_args=num_positional_args,
        native_array_flags=native_array,
        fw=fw,
        frontend="numpy",
<<<<<<< HEAD
        fn_name="vdot",
        a=np.asarray(x[0], dtype=input_dtype[0]),
        b=np.asarray(x[1], dtype=input_dtype[1]),
=======
        fn_name="subtract",
        x1=np.asarray(x[0], dtype=input_dtype[0]),
        x2=np.asarray(x[1], dtype=input_dtype[1]),
        out=None,
        where=where,
        casting="same_kind",
        order="k",
        dtype=dtype,
        subok=True,
>>>>>>> b0072556
        test_values=False,
    )<|MERGE_RESOLUTION|>--- conflicted
+++ resolved
@@ -60,26 +60,12 @@
     )
 
 
-<<<<<<< HEAD
-# vdot
-=======
+
 # subtract
->>>>>>> b0072556
 @given(
     dtype_and_x=helpers.dtype_and_values(
         available_dtypes=ivy_np.valid_float_dtypes, num_arrays=2
     ),
-<<<<<<< HEAD
-    as_variable=helpers.array_bools(),
-    num_positional_args=helpers.num_positional_args(
-        fn_name="ivy.functional.frontends.numpy.vdot"
-    ),
-    native_array=helpers.array_bools(),
-)
-def test_numpy_vdot(
-    dtype_and_x,
-    as_variable,
-=======
     dtype=st.sampled_from(ivy_np.valid_float_dtypes + (None,)),
     where=np_frontend_helpers.where(),
     as_variable=helpers.array_bools(),
@@ -95,18 +81,11 @@
     where,
     as_variable,
     with_out,
->>>>>>> b0072556
     num_positional_args,
     native_array,
     fw,
 ):
     input_dtype, x = dtype_and_x
-<<<<<<< HEAD
-    helpers.test_frontend_function(
-        input_dtypes=input_dtype,
-        as_variable_flags=as_variable,
-        with_out=False,
-=======
     where = np_frontend_helpers.handle_where_and_array_bools(
         where=where,
         input_dtype=input_dtype,
@@ -117,16 +96,10 @@
         input_dtypes=input_dtype,
         as_variable_flags=as_variable,
         with_out=with_out,
->>>>>>> b0072556
         num_positional_args=num_positional_args,
         native_array_flags=native_array,
         fw=fw,
         frontend="numpy",
-<<<<<<< HEAD
-        fn_name="vdot",
-        a=np.asarray(x[0], dtype=input_dtype[0]),
-        b=np.asarray(x[1], dtype=input_dtype[1]),
-=======
         fn_name="subtract",
         x1=np.asarray(x[0], dtype=input_dtype[0]),
         x2=np.asarray(x[1], dtype=input_dtype[1]),
@@ -136,6 +109,39 @@
         order="k",
         dtype=dtype,
         subok=True,
->>>>>>> b0072556
+        test_values=False,
+    )
+    
+
+# vdot
+@given(
+    dtype_and_x=helpers.dtype_and_values(
+        available_dtypes=ivy_np.valid_float_dtypes, num_arrays=2
+    ),
+    as_variable=helpers.array_bools(),
+    num_positional_args=helpers.num_positional_args(
+        fn_name="ivy.functional.frontends.numpy.vdot"
+    ),
+    native_array=helpers.array_bools(),
+)
+def test_numpy_vdot(
+    dtype_and_x,
+    as_variable,
+    num_positional_args,
+    native_array,
+    fw,
+):
+    input_dtype, x = dtype_and_x
+    helpers.test_frontend_function(
+        input_dtypes=input_dtype,
+        as_variable_flags=as_variable,
+        with_out=False,
+        num_positional_args=num_positional_args,
+        native_array_flags=native_array,
+        fw=fw,
+        frontend="numpy",
+        fn_name="vdot",
+        a=np.asarray(x[0], dtype=input_dtype[0]),
+        b=np.asarray(x[1], dtype=input_dtype[1]),
         test_values=False,
     )