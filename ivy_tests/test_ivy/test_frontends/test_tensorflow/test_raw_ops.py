# global
import sys
import ivy
from hypothesis import assume, strategies as st
from ivy.functional.frontends.tensorflow.nn import _convolution_broadcast_helper
from ivy_tests.test_ivy.test_frontends.test_tensorflow.test_nn import _x_and_filters
import numpy as np
import math

# local
import ivy_tests.test_ivy.helpers as helpers
from ivy_tests.test_ivy.helpers import handle_frontend_test


# Acos
@handle_frontend_test(
    fn_tree="tensorflow.raw_ops.Acos",
    dtype_and_x=helpers.dtype_and_values(
        available_dtypes=helpers.get_dtypes("float"),
    ),
    test_with_out=st.just(False),
)
def test_tensorflow_Acos(  # NOQA
    *,
    dtype_and_x,
    frontend,
    test_flags,
    fn_tree,
    on_device,
):
    input_dtype, x = dtype_and_x
    helpers.test_frontend_function(
        input_dtypes=input_dtype,
        frontend=frontend,
        test_flags=test_flags,
        fn_tree=fn_tree,
        on_device=on_device,
        x=x[0],
    )


# Acosh
@handle_frontend_test(
    fn_tree="tensorflow.raw_ops.Acosh",
    dtype_and_x=helpers.dtype_and_values(
        available_dtypes=helpers.get_dtypes("float"),
    ),
    test_with_out=st.just(False),
)
def test_tensorflow_Acosh(  # NOQA
    *,
    dtype_and_x,
    frontend,
    test_flags,
    fn_tree,
    on_device,
):
    input_dtype, x = dtype_and_x
    helpers.test_frontend_function(
        input_dtypes=input_dtype,
        frontend=frontend,
        test_flags=test_flags,
        fn_tree=fn_tree,
        on_device=on_device,
        x=x[0],
    )


# Angle
@handle_frontend_test(
    fn_tree="tensorflow.raw_ops.Angle",
    dtype_and_xs=helpers.dtype_and_values(
        available_dtypes=helpers.get_dtypes("complex"),
    ),
    Tout=helpers.get_dtypes("float", full=False),
    test_with_out=st.just(False),
)
def test_tensorflow_Angle(  # NOQA
    *,
    dtype_and_xs,
    Tout,
    frontend,
    test_flags,
    fn_tree,
    on_device,
):
    input_dtype, xs = dtype_and_xs
    helpers.test_frontend_function(
        input_dtypes=input_dtype,
        frontend=frontend,
        test_flags=test_flags,
        fn_tree=fn_tree,
        on_device=on_device,
        input=xs[0],
        Tout=Tout,
    )


# ApproximateEqual
@handle_frontend_test(
    fn_tree="tensorflow.raw_ops.ApproximateEqual",
    dtype_and_x=helpers.dtype_and_values(
        available_dtypes=helpers.get_dtypes("float"),
        num_arrays=2,
        shared_dtype=True,
    ),
    tol=st.floats(1e-05, 1e-03),
    test_with_out=st.just(False),
)
def test_tensorflow_ApproximateEqual(  # NOQA
    *,
    dtype_and_x,
    tol,
    frontend,
    test_flags,
    fn_tree,
    on_device,
):
    input_dtype, xs = dtype_and_x
    helpers.test_frontend_function(
        input_dtypes=input_dtype,
        frontend=frontend,
        test_flags=test_flags,
        fn_tree=fn_tree,
        on_device=on_device,
        x=xs[0],
        y=xs[1],
        tolerance=tol,
    )


# AddV2
@handle_frontend_test(
    fn_tree="tensorflow.raw_ops.AddV2",
    dtype_and_x=helpers.dtype_and_values(
        available_dtypes=helpers.get_dtypes("numeric"),
        num_arrays=2,
        shared_dtype=True,
    ),
    test_with_out=st.just(False),
)
def test_tensorflow_AddV2(  # NOQA
    *,
    dtype_and_x,
    frontend,
    test_flags,
    fn_tree,
    on_device,
):
    input_dtype, x = dtype_and_x
    helpers.test_frontend_function(
        input_dtypes=input_dtype,
        frontend=frontend,
        test_flags=test_flags,
        fn_tree=fn_tree,
        on_device=on_device,
        x=x[0],
        y=x[1],
    )


# Add
@handle_frontend_test(
    fn_tree="tensorflow.raw_ops.Add",
    dtype_and_x=helpers.dtype_and_values(
        available_dtypes=helpers.get_dtypes("float"), num_arrays=2, shared_dtype=True
    ),
    test_with_out=st.just(False),
)
def test_tensorflow_Add(  # NOQA
    *,
    dtype_and_x,
    frontend,
    test_flags,
    fn_tree,
    on_device,
):
    dtype, xs = dtype_and_x
    helpers.test_frontend_function(
        input_dtypes=dtype,
        frontend=frontend,
        test_flags=test_flags,
        fn_tree=fn_tree,
        on_device=on_device,
        x=xs[0],
        y=xs[1],
    )


# for data generation
dtype_shared = st.shared(st.sampled_from(helpers.get_dtypes("numeric")), key="dtype")


@st.composite
def _get_shared_dtype(draw):
    return st.shared(st.sampled_from(draw(helpers.get_dtypes("numeric"))), key="dtype")


# BroadcastTo
@handle_frontend_test(
    fn_tree="tensorflow.raw_ops.BroadcastTo",
    array_and_shape=helpers.array_and_broadcastable_shape(_get_shared_dtype()),
    test_with_out=st.just(False),
)
def test_tensorflow_BroadcastTo(  # NOQA
    *,
    array_and_shape,
    frontend,
    test_flags,
    fn_tree,
    on_device,
):
    x, to_shape = array_and_shape
    helpers.test_frontend_function(
        input_dtypes=[x.dtype],
        frontend=frontend,
        test_flags=test_flags,
        fn_tree=fn_tree,
        on_device=on_device,
        input=x,
        shape=to_shape,
    )


# noinspection DuplicatedCode
@st.composite
def _arrays_idx_n_dtypes(draw):
    num_dims = draw(st.shared(helpers.ints(min_value=1, max_value=4), key="num_dims"))
    num_arrays = draw(
        st.shared(helpers.ints(min_value=2, max_value=4), key="num_arrays")
    )
    common_shape = draw(
        helpers.list_of_size(
            x=helpers.ints(min_value=2, max_value=3),
            size=num_dims - 1,
        )
    )
    unique_idx = draw(helpers.ints(min_value=0, max_value=num_dims - 1))
    unique_dims = draw(
        helpers.list_of_size(
            x=helpers.ints(min_value=2, max_value=3),
            size=num_arrays,
        )
    )
    xs = list()
    input_dtypes = draw(
        helpers.array_dtypes(
            available_dtypes=draw(helpers.get_dtypes("float")), shared_dtype=True
        )
    )
    for ud, dt in zip(unique_dims, input_dtypes):
        x = draw(
            helpers.array_values(
                shape=common_shape[:unique_idx] + [ud] + common_shape[unique_idx:],
                dtype=dt,
            )
        )
        xs.append(x)
    return xs, input_dtypes, unique_idx


# Concat
@handle_frontend_test(
    fn_tree="tensorflow.raw_ops.Concat",
    xs_n_input_dtypes_n_unique_idx=_arrays_idx_n_dtypes(),
    test_with_out=st.just(False),
)
def test_tensorflow_Concat(  # NOQA
    *,
    xs_n_input_dtypes_n_unique_idx,
    frontend,
    test_flags,
    fn_tree,
    on_device,
):
    xs, input_dtypes, unique_idx = xs_n_input_dtypes_n_unique_idx
    helpers.test_frontend_function(
        input_dtypes=input_dtypes,
        frontend=frontend,
        test_flags=test_flags,
        fn_tree=fn_tree,
        on_device=on_device,
        concat_dim=unique_idx,
        values=xs,
    )


# Cos
@handle_frontend_test(
    fn_tree="tensorflow.raw_ops.Cos",
    dtype_and_x=helpers.dtype_and_values(
        available_dtypes=helpers.get_dtypes("float"),
    ),
    test_with_out=st.just(False),
)
def test_tensorflow_Cos(  # NOQA
    *,
    dtype_and_x,
    frontend,
    test_flags,
    fn_tree,
    on_device,
):
    input_dtype, x = dtype_and_x
    helpers.test_frontend_function(
        input_dtypes=input_dtype,
        frontend=frontend,
        test_flags=test_flags,
        fn_tree=fn_tree,
        on_device=on_device,
        x=x[0],
    )


# Rsqrt
@handle_frontend_test(
    fn_tree="tensorflow.raw_ops.Rsqrt",
    dtype_and_x=helpers.dtype_and_values(
        available_dtypes=helpers.get_dtypes("float"),
    ),
    test_with_out=st.just(False),
)
def test_tensorflow_Rsqrt(
    *,
    dtype_and_x,
    frontend,
    test_flags,
    fn_tree,
    on_device,
):
    input_dtype, x = dtype_and_x
    helpers.test_frontend_function(
        input_dtypes=input_dtype,
        frontend=frontend,
        test_flags=test_flags,
        fn_tree=fn_tree,
        on_device=on_device,
        x=x[0],
    )


# Cosh
@handle_frontend_test(
    fn_tree="tensorflow.raw_ops.Cosh",
    dtype_and_x=helpers.dtype_and_values(
        available_dtypes=helpers.get_dtypes("float"),
    ),
    test_with_out=st.just(False),
)
def test_tensorflow_Cosh(  # NOQA
    *,
    dtype_and_x,
    frontend,
    test_flags,
    fn_tree,
    on_device,
):
    input_dtype, x = dtype_and_x
    helpers.test_frontend_function(
        input_dtypes=input_dtype,
        frontend=frontend,
        test_flags=test_flags,
        fn_tree=fn_tree,
        on_device=on_device,
        x=x[0],
    )


@st.composite
def _dtypes(draw):
    return draw(
        st.shared(
            helpers.list_of_size(
                x=st.sampled_from(draw(helpers.get_dtypes("numeric"))),
                size=1,
            ),
            key="dtype",
        )
    )


# Div
@handle_frontend_test(
    fn_tree="tensorflow.raw_ops.Div",
    dtype_and_x=helpers.dtype_and_values(
        available_dtypes=helpers.get_dtypes("float"), num_arrays=2, shared_dtype=True
    ),
    test_with_out=st.just(False),
)
def test_tensorflow_Div(  # NOQA
    *,
    dtype_and_x,
    frontend,
    test_flags,
    fn_tree,
    on_device,
):
    dtype, xs = dtype_and_x
    helpers.test_frontend_function(
        input_dtypes=dtype,
        frontend=frontend,
        test_flags=test_flags,
        fn_tree=fn_tree,
        on_device=on_device,
        x=xs[0],
        y=xs[1],
    )


@st.composite
def _fill_value(draw):
    dtype = draw(_dtypes())[0]
    if ivy.is_uint_dtype(dtype):
        return draw(helpers.ints(min_value=0, max_value=5))
    elif ivy.is_int_dtype(dtype):
        return draw(helpers.ints(min_value=-5, max_value=5))
    return draw(helpers.floats(min_value=-5, max_value=5))


# fill
@handle_frontend_test(
    fn_tree="tensorflow.raw_ops.Fill",
    shape=helpers.get_shape(
        allow_none=False,
        min_num_dims=1,
        min_dim_size=1,
    ),
    fill_value=_fill_value(),
    dtypes=_dtypes(),
    test_with_out=st.just(False),
)
def test_tensorflow_Fill(  # NOQA
    *,
    shape,
    fill_value,
    dtypes,
    frontend,
    test_flags,
    fn_tree,
    on_device,
):
    helpers.test_frontend_function(
        input_dtypes=dtypes,
        frontend=frontend,
        test_flags=test_flags,
        fn_tree=fn_tree,
        on_device=on_device,
        rtol=1e-05,
        dims=shape,
        value=fill_value,
    )


# Asin
@handle_frontend_test(
    fn_tree="tensorflow.raw_ops.Asin",
    dtype_and_x=helpers.dtype_and_values(
        available_dtypes=helpers.get_dtypes("float"),
    ),
    test_with_out=st.just(False),
)
def test_tensorflow_Asin(  # NOQA
    *,
    dtype_and_x,
    frontend,
    test_flags,
    fn_tree,
    on_device,
):
    dtype, x = dtype_and_x
    helpers.test_frontend_function(
        input_dtypes=dtype,
        frontend=frontend,
        test_flags=test_flags,
        fn_tree=fn_tree,
        on_device=on_device,
        x=x[0],
    )


# argmax
@handle_frontend_test(
    fn_tree="tensorflow.raw_ops.ArgMax",
    dtype_x_axis=helpers.dtype_values_axis(
        available_dtypes=helpers.get_dtypes("numeric", full=True),
        valid_axis=True,
        force_int_axis=True,
        min_num_dims=1,
        min_value=-5,
        max_value=5,
        allow_inf=False,
    ),
    output_type=st.sampled_from(["int16", "int32", "int64"]),
    test_with_out=st.just(False),
)
def test_tensorflow_ArgMax(  # NOQA
    *,
    dtype_x_axis,
    output_type,
    frontend,
    test_flags,
    fn_tree,
    on_device,
):
    dtype, x, axis = dtype_x_axis
    helpers.test_frontend_function(
        input_dtypes=dtype,
        frontend=frontend,
        test_flags=test_flags,
        fn_tree=fn_tree,
        on_device=on_device,
        input=x[0],
        dimension=axis,
        output_type=output_type,
    )


# ArgMin
@handle_frontend_test(
    fn_tree="tensorflow.raw_ops.ArgMin",
    dtype_x_axis=helpers.dtype_values_axis(
        available_dtypes=helpers.get_dtypes("numeric", full=True),
        valid_axis=True,
        force_int_axis=True,
        min_num_dims=1,
        min_value=-5,
        max_value=5,
        allow_inf=False,
    ),
    output_type=st.sampled_from(["int32", "int64"]),
    test_with_out=st.just(False),
)
def test_tensorflow_ArgMin(  # NOQA
    *,
    dtype_x_axis,
    output_type,
    frontend,
    test_flags,
    fn_tree,
    on_device,
):
    dtype, x, axis = dtype_x_axis
    helpers.test_frontend_function(
        input_dtypes=dtype,
        frontend=frontend,
        test_flags=test_flags,
        fn_tree=fn_tree,
        on_device=on_device,
        input=x[0],
        dimension=axis,
        output_type=output_type,
    )


# Atan
@handle_frontend_test(
    fn_tree="tensorflow.raw_ops.Atan",
    dtype_and_x=helpers.dtype_and_values(
        available_dtypes=helpers.get_dtypes("float"),
    ),
    test_with_out=st.just(False),
)
def test_tensorflow_Atan(  # NOQA
    *,
    dtype_and_x,
    frontend,
    test_flags,
    fn_tree,
    on_device,
):
    dtype, x = dtype_and_x
    helpers.test_frontend_function(
        input_dtypes=dtype,
        frontend=frontend,
        test_flags=test_flags,
        fn_tree=fn_tree,
        on_device=on_device,
        x=x[0],
    )


# BitwiseAnd
@handle_frontend_test(
    fn_tree="tensorflow.raw_ops.BitwiseAnd",
    dtype_and_x=helpers.dtype_and_values(
        available_dtypes=helpers.get_dtypes("integer"),
        num_arrays=2,
        shared_dtype=True,
    ),
    test_with_out=st.just(False),
)
def test_tensorflow_BitwiseAnd(  # NOQA
    *,
    dtype_and_x,
    frontend,
    test_flags,
    fn_tree,
    on_device,
):
    input_dtype, xs = dtype_and_x
    helpers.test_frontend_function(
        input_dtypes=input_dtype,
        frontend=frontend,
        test_flags=test_flags,
        fn_tree=fn_tree,
        on_device=on_device,
        x=xs[0],
        y=xs[1],
    )


# BitwiseOr
@handle_frontend_test(
    fn_tree="tensorflow.raw_ops.BitwiseOr",
    dtype_and_x=helpers.dtype_and_values(
        available_dtypes=helpers.get_dtypes("integer"),
        num_arrays=2,
        shared_dtype=True,
    ),
    test_with_out=st.just(False),
)
def test_tensorflow_BitwiseOr(  # NOQA
    *,
    dtype_and_x,
    frontend,
    test_flags,
    fn_tree,
    on_device,
):
    input_dtype, xs = dtype_and_x
    helpers.test_frontend_function(
        input_dtypes=input_dtype,
        frontend=frontend,
        test_flags=test_flags,
        fn_tree=fn_tree,
        on_device=on_device,
        x=xs[0],
        y=xs[1],
    )


# BitwiseXor
@handle_frontend_test(
    fn_tree="tensorflow.raw_ops.BitwiseXor",
    dtype_and_x=helpers.dtype_and_values(
        available_dtypes=helpers.get_dtypes("integer"),
        num_arrays=2,
        shared_dtype=True,
    ),
    test_with_out=st.just(False),
)
def test_tensorflow_BitwiseXor(  # NOQA
    *,
    dtype_and_x,
    frontend,
    test_flags,
    fn_tree,
    on_device,
):
    input_dtype, xs = dtype_and_x
    helpers.test_frontend_function(
        input_dtypes=input_dtype,
        frontend=frontend,
        test_flags=test_flags,
        fn_tree=fn_tree,
        on_device=on_device,
        x=xs[0],
        y=xs[1],
    )


# Atanh
@handle_frontend_test(
    fn_tree="tensorflow.raw_ops.Atanh",
    dtype_and_x=helpers.dtype_and_values(
        available_dtypes=helpers.get_dtypes("float"),
    ),
    test_with_out=st.just(False),
)
def test_tensorflow_Atanh(  # NOQA
    *,
    dtype_and_x,
    frontend,
    test_flags,
    fn_tree,
    on_device,
):
    dtype, x = dtype_and_x
    helpers.test_frontend_function(
        input_dtypes=dtype,
        frontend=frontend,
        test_flags=test_flags,
        fn_tree=fn_tree,
        on_device=on_device,
        x=x[0],
    )


# Tan
@handle_frontend_test(
    fn_tree="tensorflow.raw_ops.Tan",
    dtype_and_x=helpers.dtype_and_values(
        available_dtypes=helpers.get_dtypes("float"),
    ),
    test_with_out=st.just(False),
)
def test_tensorflow_Tan(  # NOQA
    *,
    dtype_and_x,
    frontend,
    test_flags,
    fn_tree,
    on_device,
):
    input_dtype, x = dtype_and_x
    helpers.test_frontend_function(
        input_dtypes=input_dtype,
        frontend=frontend,
        test_flags=test_flags,
        fn_tree=fn_tree,
        on_device=on_device,
        x=x[0],
    )


# Square
@handle_frontend_test(
    fn_tree="tensorflow.raw_ops.Square",
    dtype_and_x=helpers.dtype_and_values(
        available_dtypes=helpers.get_dtypes("numeric"),
    ),
    test_with_out=st.just(False),
)
def test_tensorflow_Square(  # NOQA
    *,
    dtype_and_x,
    frontend,
    test_flags,
    fn_tree,
    on_device,
):
    input_dtype, x = dtype_and_x
    helpers.test_frontend_function(
        input_dtypes=input_dtype,
        frontend=frontend,
        test_flags=test_flags,
        fn_tree=fn_tree,
        on_device=on_device,
        x=x[0],
    )


@st.composite
def _squeeze_helper(draw):
    shape = draw(st.shared(helpers.get_shape(), key="value_shape"))
    valid_axes = []
    for index, axis in enumerate(shape):
        if axis == 1:
            valid_axes.append(index)
    valid_axes.insert(0, None)
    return draw(st.sampled_from(valid_axes))


# Squeeze
@handle_frontend_test(
    fn_tree="tensorflow.raw_ops.Squeeze",
    dtype_value=helpers.dtype_and_values(
        available_dtypes=helpers.get_dtypes("valid", full=True),
        shape=st.shared(helpers.get_shape(), key="value_shape"),
    ),
    axis=_squeeze_helper(),
    test_with_out=st.just(False),
)
def test_tensorflow_Squeeze(  # NOQA
    dtype_value,
    axis,
    frontend,
    test_flags,
    fn_tree,
):
    dtype, xs = dtype_value
    helpers.test_frontend_function(
        input_dtypes=dtype,
        frontend=frontend,
        test_flags=test_flags,
        fn_tree=fn_tree,
        input=xs[0],
        axis=axis,
    )


# Sign
@handle_frontend_test(
    fn_tree="tensorflow.raw_ops.Sign",
    dtype_and_x=helpers.dtype_and_values(
        available_dtypes=helpers.get_dtypes("numeric"),
    ),
    test_with_out=st.just(False),
)
def test_tensorflow_Sign(  # NOQA
    *,
    dtype_and_x,
    frontend,
    test_flags,
    fn_tree,
    on_device,
):
    input_dtype, x = dtype_and_x
    helpers.test_frontend_function(
        input_dtypes=input_dtype,
        frontend=frontend,
        test_flags=test_flags,
        fn_tree=fn_tree,
        on_device=on_device,
        x=x[0],
    )


@st.composite
def _get_splits(draw, as_list=False):
    """
    Generate valid splits, either by generating an integer that evenly divides the axis
    or a list of splits that sum to the length of the axis being split.
    """
    shape = draw(st.shared(helpers.get_shape(min_num_dims=1), key="value_shape"))
    axis = draw(
        st.shared(helpers.get_axis(shape=shape, force_int=True), key="target_axis")
    )

    @st.composite
    def get_int_split(draw):
        if shape[axis] == 0:
            return 0
        factors = []
        for i in range(1, shape[axis] + 1):
            if shape[axis] % i == 0:
                factors.append(i)
        return draw(st.sampled_from(factors))

    @st.composite
    def get_list_split(draw):
        num_or_size_splits = []
        while sum(num_or_size_splits) < shape[axis]:
            split_value = draw(
                helpers.ints(
                    min_value=1,
                    max_value=shape[axis] - sum(num_or_size_splits),
                )
            )
            num_or_size_splits.append(split_value)
        return num_or_size_splits

    if as_list:
        return draw(get_list_split())
    else:
        return draw(get_int_split())


# Split
@handle_frontend_test(
    fn_tree="tensorflow.raw_ops.Split",
    dtype_and_x=helpers.dtype_and_values(
        available_dtypes=helpers.get_dtypes("valid"),
        shape=st.shared(helpers.get_shape(min_num_dims=1), key="value_shape"),
    ),
    axis=st.shared(
        helpers.get_axis(
            shape=st.shared(helpers.get_shape(min_num_dims=1), key="value_shape"),
            force_int=True,
        ),
        key="target_axis",
    ),
    num_splits=_get_splits(),
)
def test_tensorflow_Split(  # NOQA
    *,
    dtype_and_x,
    axis,
    num_splits,
    frontend,
    test_flags,
    fn_tree,
    on_device,
):
    dtype, value = dtype_and_x
    helpers.test_frontend_function(
        input_dtypes=dtype,
        frontend=frontend,
        test_flags=test_flags,
        fn_tree=fn_tree,
        on_device=on_device,
        value=value[0],
        axis=axis,
        num_split=num_splits,
    )


# SplitV
@handle_frontend_test(
    fn_tree="tensorflow.raw_ops.SplitV",
    dtype_and_x=helpers.dtype_and_values(
        available_dtypes=helpers.get_dtypes("valid"),
        shape=st.shared(helpers.get_shape(min_num_dims=1), key="value_shape"),
    ),
    axis=st.shared(
        helpers.get_axis(
            shape=st.shared(helpers.get_shape(min_num_dims=1), key="value_shape"),
            force_int=True,
        ),
        key="target_axis",
    ),
    size_splits=_get_splits(as_list=True),
    test_with_out=st.just(False),
)
def test_tensorflow_SplitV(  # NOQA
    *,
    dtype_and_x,
    axis,
    size_splits,
    frontend,
    test_flags,
    fn_tree,
    on_device,
):
    dtype, value = dtype_and_x
    helpers.test_frontend_function(
        input_dtypes=dtype,
        frontend=frontend,
        test_flags=test_flags,
        fn_tree=fn_tree,
        on_device=on_device,
        value=value[0],
        axis=axis,
        size_splits=size_splits,
        num_split=len(size_splits),
    )


# Sqrt
@handle_frontend_test(
    fn_tree="tensorflow.raw_ops.Sqrt",
    dtype_and_x=helpers.dtype_and_values(
        available_dtypes=helpers.get_dtypes("float"),
    ),
    test_with_out=st.just(False),
)
def test_tensorflow_Sqrt(  # NOQA
    *,
    dtype_and_x,
    frontend,
    test_flags,
    fn_tree,
    on_device,
):
    input_dtype, x = dtype_and_x
    helpers.test_frontend_function(
        input_dtypes=input_dtype,
        frontend=frontend,
        test_flags=test_flags,
        fn_tree=fn_tree,
        on_device=on_device,
        x=x[0],
    )


# Tanh
@handle_frontend_test(
    fn_tree="tensorflow.raw_ops.Tanh",
    dtype_and_x=helpers.dtype_and_values(
        available_dtypes=helpers.get_dtypes("float"),
    ),
    test_with_out=st.just(False),
)
def test_tensorflow_Tanh(  # NOQA
    *,
    dtype_and_x,
    frontend,
    test_flags,
    fn_tree,
    on_device,
):
    input_dtype, x = dtype_and_x
    helpers.test_frontend_function(
        input_dtypes=input_dtype,
        frontend=frontend,
        test_flags=test_flags,
        fn_tree=fn_tree,
        on_device=on_device,
        x=x[0],
    )


@st.composite
def _permute_dims_helper(draw):
    shape = draw(st.shared(helpers.get_shape(min_num_dims=1), key="shape"))
    dims = [x for x in range(len(shape))]
    permutation = draw(st.permutations(dims))
    return permutation


# Transpose
@handle_frontend_test(
    fn_tree="tensorflow.raw_ops.Transpose",
    dtype_and_x=helpers.dtype_and_values(
        available_dtypes=helpers.get_dtypes("float"),
        shape=st.shared(helpers.get_shape(min_num_dims=1), key="shape"),
    ),
    perm=_permute_dims_helper(),
    test_with_out=st.just(False),
)
def test_tensorflow_transpose(  # NOQA
    *,
    dtype_and_x,
    perm,
    frontend,
    test_flags,
    fn_tree,
    on_device,
):
    dtype, x = dtype_and_x
    helpers.test_frontend_function(
        input_dtypes=dtype,
        frontend=frontend,
        test_flags=test_flags,
        fn_tree=fn_tree,
        on_device=on_device,
        x=x[0],
        perm=perm,
    )


# Maximum
@handle_frontend_test(
    fn_tree="tensorflow.raw_ops.Maximum",
    dtype_and_x=helpers.dtype_and_values(
        available_dtypes=helpers.get_dtypes("float"),
        num_arrays=2,
        shared_dtype=True,
    ),
    test_with_out=st.just(False),
)
def test_tensorflow_Maximum(  # NOQA
    *,
    dtype_and_x,
    frontend,
    test_flags,
    fn_tree,
    on_device,
):
    input_dtype, xs = dtype_and_x
    helpers.test_frontend_function(
        input_dtypes=input_dtype,
        frontend=frontend,
        test_flags=test_flags,
        fn_tree=fn_tree,
        on_device=on_device,
        x=xs[0],
        y=xs[1],
    )


# Minimum
@handle_frontend_test(
    fn_tree="tensorflow.raw_ops.Minimum",
    dtype_and_x=helpers.dtype_and_values(
        available_dtypes=helpers.get_dtypes("float"),
        num_arrays=2,
        shared_dtype=True,
    ),
    test_with_out=st.just(False),
)
def test_tensorflow_Minimum(  # NOQA
    *,
    dtype_and_x,
    frontend,
    test_flags,
    fn_tree,
    on_device,
):
    input_dtype, xs = dtype_and_x
    helpers.test_frontend_function(
        input_dtypes=input_dtype,
        frontend=frontend,
        test_flags=test_flags,
        fn_tree=fn_tree,
        on_device=on_device,
        x=xs[0],
        y=xs[1],
    )


# Sub
@handle_frontend_test(
    fn_tree="tensorflow.raw_ops.Sub",
    dtype_and_x=helpers.dtype_and_values(
        available_dtypes=helpers.get_dtypes("numeric"), num_arrays=2, shared_dtype=True
    ),
    test_with_out=st.just(False),
)
def test_tensorflow_Sub(  # NOQA
    *,
    dtype_and_x,
    frontend,
    test_flags,
    fn_tree,
    on_device,
):
    dtype, xs = dtype_and_x
    helpers.test_frontend_function(
        input_dtypes=dtype,
        frontend=frontend,
        test_flags=test_flags,
        fn_tree=fn_tree,
        on_device=on_device,
        x=xs[0],
        y=xs[1],
    )


# Less
@handle_frontend_test(
    fn_tree="tensorflow.raw_ops.Less",
    dtype_and_x=helpers.dtype_and_values(
        available_dtypes=helpers.get_dtypes("numeric"),
        num_arrays=2,
        shared_dtype=True,
    ),
    test_with_out=st.just(False),
)
def test_tensorflow_Less(  # NOQA
    *,
    dtype_and_x,
    frontend,
    test_flags,
    fn_tree,
    on_device,
):
    input_dtype, xs = dtype_and_x
    helpers.test_frontend_function(
        input_dtypes=input_dtype,
        frontend=frontend,
        test_flags=test_flags,
        fn_tree=fn_tree,
        on_device=on_device,
        x=xs[0],
        y=xs[1],
    )


# LessEqual
@handle_frontend_test(
    fn_tree="tensorflow.raw_ops.LessEqual",
    dtype_and_x=helpers.dtype_and_values(
        available_dtypes=helpers.get_dtypes("numeric"),
        num_arrays=2,
        shared_dtype=True,
    ),
    test_with_out=st.just(False),
)
def test_tensorflow_LessEqual(  # NOQA
    *,
    dtype_and_x,
    frontend,
    test_flags,
    fn_tree,
    on_device,
):
    input_dtype, xs = dtype_and_x
    helpers.test_frontend_function(
        input_dtypes=input_dtype,
        frontend=frontend,
        test_flags=test_flags,
        fn_tree=fn_tree,
        on_device=on_device,
        x=xs[0],
        y=xs[1],
    )


# Floor
@handle_frontend_test(
    fn_tree="tensorflow.raw_ops.Floor",
    dtype_and_x=helpers.dtype_and_values(
        available_dtypes=helpers.get_dtypes("float"),
    ),
    test_with_out=st.just(False),
)
def test_tensorflow_Floor(  # NOQA
    *,
    dtype_and_x,
    frontend,
    test_flags,
    fn_tree,
    on_device,
):
    input_dtype, x = dtype_and_x
    helpers.test_frontend_function(
        input_dtypes=input_dtype,
        frontend=frontend,
        test_flags=test_flags,
        fn_tree=fn_tree,
        on_device=on_device,
        x=x[0],
    )


# FloorDiv
@handle_frontend_test(
    fn_tree="tensorflow.raw_ops.FloorDiv",
    dtype_and_x=helpers.dtype_and_values(
        available_dtypes=helpers.get_dtypes("float"),
        num_arrays=2,
        shared_dtype=True,
    ),
    test_with_out=st.just(False),
)
def test_tensorflow_FloorDiv(  # NOQA
    *,
    dtype_and_x,
    frontend,
    test_flags,
    fn_tree,
    on_device,
):
    input_dtype, xs = dtype_and_x
    helpers.test_frontend_function(
        input_dtypes=input_dtype,
        frontend=frontend,
        test_flags=test_flags,
        fn_tree=fn_tree,
        on_device=on_device,
        x=xs[0],
        y=xs[1],
    )


# FloorMod
@handle_frontend_test(
    fn_tree="tensorflow.raw_ops.FloorMod",
    dtype_and_x=helpers.dtype_and_values(
        available_dtypes=helpers.get_dtypes("float"),
        num_arrays=2,
        shared_dtype=True,
    ),
    test_with_out=st.just(False),
)
def test_tensorflow_FloorMod(  # NOQA
    *,
    dtype_and_x,
    frontend,
    test_flags,
    fn_tree,
    on_device,
):
    input_dtype, xs = dtype_and_x
    helpers.test_frontend_function(
        input_dtypes=input_dtype,
        frontend=frontend,
        test_flags=test_flags,
        fn_tree=fn_tree,
        on_device=on_device,
        x=xs[0],
        y=xs[1],
    )


# Exp
@handle_frontend_test(
    fn_tree="tensorflow.raw_ops.Exp",
    dtype_and_x=helpers.dtype_and_values(
        available_dtypes=helpers.get_dtypes("float"),
    ),
    test_with_out=st.just(False),
)
def test_tensorflow_Exp(  # NOQA
    *,
    dtype_and_x,
    frontend,
    test_flags,
    fn_tree,
    on_device,
):
    input_dtype, x = dtype_and_x
    helpers.test_frontend_function(
        input_dtypes=input_dtype,
        frontend=frontend,
        test_flags=test_flags,
        fn_tree=fn_tree,
        on_device=on_device,
        x=x[0],
    )


# Expm1
@handle_frontend_test(
    fn_tree="tensorflow.raw_ops.Expm1",
    dtype_and_x=helpers.dtype_and_values(
        available_dtypes=helpers.get_dtypes("float"),
    ),
    test_with_out=st.just(False),
)
def test_tensorflow_Expm1(  # NOQA
    *,
    dtype_and_x,
    frontend,
    test_flags,
    fn_tree,
    on_device,
):
    input_dtype, x = dtype_and_x
    helpers.test_frontend_function(
        input_dtypes=input_dtype,
        frontend=frontend,
        test_flags=test_flags,
        fn_tree=fn_tree,
        on_device=on_device,
        x=x[0],
    )


# Log
@handle_frontend_test(
    fn_tree="tensorflow.raw_ops.Log",
    dtype_and_x=helpers.dtype_and_values(
        available_dtypes=helpers.get_dtypes("float"),
    ),
    test_with_out=st.just(False),
)
def test_tensorflow_Log(  # NOQA
    *,
    dtype_and_x,
    frontend,
    test_flags,
    fn_tree,
    on_device,
):
    input_dtype, x = dtype_and_x
    helpers.test_frontend_function(
        input_dtypes=input_dtype,
        frontend=frontend,
        test_flags=test_flags,
        fn_tree=fn_tree,
        on_device=on_device,
        x=x[0],
    )


# Log1p
@handle_frontend_test(
    fn_tree="tensorflow.raw_ops.Log1p",
    dtype_and_x=helpers.dtype_and_values(
        available_dtypes=helpers.get_dtypes("float"),
    ),
    test_with_out=st.just(False),
)
def test_tensorflow_Log1p(  # NOQA
    *,
    dtype_and_x,
    frontend,
    test_flags,
    fn_tree,
    on_device,
):
    input_dtype, x = dtype_and_x
    helpers.test_frontend_function(
        input_dtypes=input_dtype,
        frontend=frontend,
        test_flags=test_flags,
        fn_tree=fn_tree,
        on_device=on_device,
        x=x[0],
    )


# Sinh
@handle_frontend_test(
    fn_tree="tensorflow.raw_ops.Sinh",
    dtype_and_x=helpers.dtype_and_values(available_dtypes=helpers.get_dtypes("float")),
    test_with_out=st.just(False),
)
def test_tensorflow_Sinh(  # NOQA
    *,
    dtype_and_x,
    frontend,
    test_flags,
    fn_tree,
    on_device,
):
    input_dtype, x = dtype_and_x
    helpers.test_frontend_function(
        input_dtypes=input_dtype,
        frontend=frontend,
        test_flags=test_flags,
        fn_tree=fn_tree,
        on_device=on_device,
        x=x[0],
    )


# RealDiv
@handle_frontend_test(
    fn_tree="tensorflow.raw_ops.RealDiv",
    dtype_and_x=helpers.dtype_and_values(
        available_dtypes=helpers.get_dtypes("numeric"),
        num_arrays=2,
        shared_dtype=True,
    ),
    test_with_out=st.just(False),
)
def test_tensorflow_RealDiv(  # NOQA
    *,
    dtype_and_x,
    frontend,
    test_flags,
    fn_tree,
    on_device,
):
    input_dtype, xs = dtype_and_x
    helpers.test_frontend_function(
        input_dtypes=input_dtype,
        frontend=frontend,
        test_flags=test_flags,
        fn_tree=fn_tree,
        on_device=on_device,
        x=xs[0],
        y=xs[1],
    )


# Reshape
@st.composite
def _reshape_helper(draw):
    # generate a shape s.t len(shape) > 0
    shape = draw(helpers.get_shape(min_num_dims=1))
    reshape_shape = draw(helpers.reshape_shapes(shape=shape))
    dtype = draw(helpers.array_dtypes(num_arrays=1))
    x = draw(helpers.array_values(dtype=dtype[0], shape=shape))
    return x, dtype, reshape_shape


@handle_frontend_test(
    fn_tree="tensorflow.raw_ops.Reshape",
    test_with_out=st.just(False),
    x_reshape=_reshape_helper(),
)
def test_tensorflow_Reshape(  # NOQA
    *,
    x_reshape,
    frontend,
    test_flags,
    fn_tree,
    on_device,
):
    x, dtype, shape = x_reshape
    helpers.test_frontend_function(
        input_dtypes=dtype,
        frontend=frontend,
        test_flags=test_flags,
        fn_tree=fn_tree,
        on_device=on_device,
        tensor=x,
        shape=shape,
    )


# ZerosLike
@handle_frontend_test(
    fn_tree="tensorflow.raw_ops.ZerosLike",
    dtype_and_x=helpers.dtype_and_values(available_dtypes=helpers.get_dtypes("float")),
    test_with_out=st.just(False),
)
def test_tensorflow_zeros_like(  # NOQA
    *,
    dtype_and_x,
    frontend,
    test_flags,
    fn_tree,
    on_device,
):
    dtype, x = dtype_and_x
    helpers.test_frontend_function(
        input_dtypes=dtype,
        frontend=frontend,
        test_flags=test_flags,
        fn_tree=fn_tree,
        on_device=on_device,
        x=x[0],
    )


# LogicalOr
@handle_frontend_test(
    fn_tree="tensorflow.raw_ops.LogicalOr",
    dtype_and_x=helpers.dtype_and_values(
        dtype=["bool", "bool"],
        num_arrays=2,
        shared_dtype=True,
    ),
    test_with_out=st.just(False),
)
def test_tensorflow_LogicalOr(  # NOQA
    *,
    dtype_and_x,
    frontend,
    test_flags,
    fn_tree,
    on_device,
):
    input_dtype, x = dtype_and_x
    helpers.test_frontend_function(
        input_dtypes=input_dtype,
        frontend=frontend,
        test_flags=test_flags,
        fn_tree=fn_tree,
        on_device=on_device,
        x=x[0],
        y=x[1],
    )


# LogicalNot
@handle_frontend_test(
    fn_tree="tensorflow.raw_ops.LogicalNot",
    dtype_and_x=helpers.dtype_and_values(
        dtype=["bool"],
        num_arrays=1,
        shared_dtype=True,
    ),
    test_with_out=st.just(False),
)
def test_tensorflow_LogicalNot(  # NOQA
    *,
    dtype_and_x,
    frontend,
    test_flags,
    fn_tree,
    on_device,
):
    input_dtype, x = dtype_and_x
    helpers.test_frontend_function(
        input_dtypes=input_dtype,
        frontend=frontend,
        test_flags=test_flags,
        fn_tree=fn_tree,
        on_device=on_device,
        x=x[0],
    )


# Shape
@handle_frontend_test(
    fn_tree="tensorflow.raw_ops.Shape",
    dtype_and_x=helpers.dtype_and_values(
        available_dtypes=helpers.get_dtypes("numeric"),
        min_num_dims=1,
    ),
    test_with_out=st.just(False),
)
def test_tensorflow_Shape(  # NOQA
    *,
    dtype_and_x,
    frontend,
    test_flags,
    fn_tree,
    on_device,
):
    input_dtype, x = dtype_and_x
    helpers.test_frontend_function(
        input_dtypes=input_dtype,
        frontend=frontend,
        test_flags=test_flags,
        fn_tree=fn_tree,
        on_device=on_device,
        input=x[0],
    )


@handle_frontend_test(
    fn_tree="tensorflow.raw_ops.ShapeN",
    dtype_and_x=helpers.dtype_and_values(
        available_dtypes=helpers.get_dtypes("valid"), max_num_dims=4
    ),
    output_dtype=st.sampled_from(["int32", "int64"]),
    test_with_out=st.just(False),
)
def test_tensorflow_ShapeN(  # NOQA
    *,
    dtype_and_x,
    output_dtype,
    on_device,
    fn_tree,
    frontend,
    test_flags,
):
    input_dtype, input = dtype_and_x
    helpers.test_frontend_function(
        input_dtypes=input_dtype,
        frontend=frontend,
        test_flags=test_flags,
        fn_tree=fn_tree,
        on_device=on_device,
        input=input,
        out_type=output_dtype,
    )


# AddN
@handle_frontend_test(
    fn_tree="tensorflow.raw_ops.AddN",
    dtype_and_x=helpers.dtype_and_values(
        available_dtypes=helpers.get_dtypes("numeric"),
        min_num_dims=1,
        large_abs_safety_factor=8,
        small_abs_safety_factor=8,
        safety_factor_scale="log",
        min_value=-1e04,
        max_value=1e04,
    ),
    test_with_out=st.just(False),
)
def test_tensorflow_AddN(  # NOQA
    *,
    dtype_and_x,
    frontend,
    test_flags,
    fn_tree,
    on_device,
):
    input_dtype, x = dtype_and_x
    helpers.test_frontend_function(
        input_dtypes=input_dtype,
        frontend=frontend,
        test_flags=test_flags,
        fn_tree=fn_tree,
        on_device=on_device,
        inputs=x[0],
    )


# Neg
@handle_frontend_test(
    fn_tree="tensorflow.raw_ops.Neg",
    dtype_and_x=helpers.dtype_and_values(
        available_dtypes=[
            "float32",
            "float64",
            "int8",
            "int16",
            "int32",
            "int64",
        ],
    ),
    test_with_out=st.just(False),
)
def test_tensorflow_Neg(  # NOQA
    *,
    dtype_and_x,
    frontend,
    test_flags,
    fn_tree,
    on_device,
):
    input_dtype, x = dtype_and_x
    helpers.test_frontend_function(
        input_dtypes=input_dtype,
        frontend=frontend,
        test_flags=test_flags,
        fn_tree=fn_tree,
        on_device=on_device,
        x=x[0],
    )


# Equal
@handle_frontend_test(
    fn_tree="tensorflow.raw_ops.Equal",
    dtype_and_x=helpers.dtype_and_values(
        available_dtypes=helpers.get_dtypes("numeric"),
        num_arrays=2,
        shared_dtype=True,
    ),
    test_with_out=st.just(False),
)
def test_tensorflow_Equal(  # NOQA
    *,
    dtype_and_x,
    frontend,
    test_flags,
    fn_tree,
    on_device,
):
    input_dtype, x = dtype_and_x
    helpers.test_frontend_function(
        input_dtypes=input_dtype,
        frontend=frontend,
        test_flags=test_flags,
        fn_tree=fn_tree,
        on_device=on_device,
        x=x[0],
        y=x[1],
    )


# NotEqual
@handle_frontend_test(
    fn_tree="tensorflow.raw_ops.NotEqual",
    dtype_and_x=helpers.dtype_and_values(
        available_dtypes=helpers.get_dtypes("numeric"),
        num_arrays=2,
        shared_dtype=True,
    ),
    test_with_out=st.just(False),
)
def test_tensorflow_NotEqual(  # NOQA
    *,
    dtype_and_x,
    frontend,
    test_flags,
    fn_tree,
    on_device,
):
    input_dtype, x = dtype_and_x
    helpers.test_frontend_function(
        input_dtypes=input_dtype,
        frontend=frontend,
        test_flags=test_flags,
        fn_tree=fn_tree,
        on_device=on_device,
        x=x[0],
        y=x[1],
    )


# Cumsum
@handle_frontend_test(
    fn_tree="tensorflow.raw_ops.Cumsum",
    dtype_x_axis=helpers.dtype_values_axis(
        available_dtypes=helpers.get_dtypes("numeric", full=True),
        valid_axis=True,
        force_int_axis=True,
        min_num_dims=1,
        min_value=-5,
        max_value=5,
    ),
    exclusive=st.booleans(),
    reverse=st.booleans(),
    test_with_out=st.just(False),
)
def test_tensorflow_Cumsum(  # NOQA
    *,
    dtype_x_axis,
    exclusive,
    reverse,
    frontend,
    test_flags,
    fn_tree,
    on_device,
):
    dtype, x, axis = dtype_x_axis
    helpers.test_frontend_function(
        input_dtypes=dtype,
        frontend=frontend,
        test_flags=test_flags,
        fn_tree=fn_tree,
        on_device=on_device,
        rtol=1e-02,
        atol=1e-02,
        x=x[0],
        axis=axis,
        exclusive=exclusive,
        reverse=reverse,
    )


# Relu
@handle_frontend_test(
    fn_tree="tensorflow.raw_ops.Relu",
    dtype_and_x=helpers.dtype_and_values(
        available_dtypes=helpers.get_dtypes("numeric"),
        min_num_dims=1,
    ),
    test_with_out=st.just(False),
)
def test_tensorflow_Relu(  # NOQA
    *,
    dtype_and_x,
    frontend,
    test_flags,
    fn_tree,
    on_device,
):
    dtype, x = dtype_and_x
    helpers.test_frontend_function(
        input_dtypes=dtype,
        frontend=frontend,
        test_flags=test_flags,
        fn_tree=fn_tree,
        on_device=on_device,
        features=x[0],
    )


# MatMul
@handle_frontend_test(
    fn_tree="tensorflow.raw_ops.MatMul",
    dtype_and_x=helpers.dtype_and_values(
        available_dtypes=[
            "float16",
            "float32",
            "float64",
            "int32",
            "int64",
        ],
        shape=(3, 3),
        num_arrays=2,
        shared_dtype=True,
    ),
    transpose_a=st.booleans(),
    transpose_b=st.booleans(),
    test_with_out=st.just(False),
)
def test_tensorflow_MatMul(  # NOQA
    *,
    dtype_and_x,
    transpose_a,
    transpose_b,
    frontend,
    test_flags,
    fn_tree,
    on_device,
):
    input_dtype, x = dtype_and_x
    helpers.test_frontend_function(
        input_dtypes=input_dtype,
        frontend=frontend,
        test_flags=test_flags,
        fn_tree=fn_tree,
        on_device=on_device,
        atol=1e-2,
        a=x[0],
        b=x[1],
        transpose_a=transpose_a,
        transpose_b=transpose_b,
    )


# Cumprod
@handle_frontend_test(
    fn_tree="tensorflow.raw_ops.Cumprod",
    dtype_x_axis=helpers.dtype_values_axis(
        available_dtypes=helpers.get_dtypes("numeric", full=True),
        valid_axis=True,
        force_int_axis=True,
        min_num_dims=1,
        min_value=-5,
        max_value=5,
    ),
    exclusive=st.booleans(),
    reverse=st.booleans(),
    test_with_out=st.just(False),
)
def test_tensorflow_Cumprod(  # NOQA
    *,
    dtype_x_axis,
    exclusive,
    reverse,
    frontend,
    test_flags,
    fn_tree,
    on_device,
):
    dtype, x, axis = dtype_x_axis
    helpers.test_frontend_function(
        input_dtypes=dtype,
        frontend=frontend,
        test_flags=test_flags,
        fn_tree=fn_tree,
        on_device=on_device,
        x=x[0],
        axis=axis,
        exclusive=exclusive,
        reverse=reverse,
    )


# Gather
@handle_frontend_test(
    fn_tree="tensorflow.raw_ops.Gather",
    params_indices_others=helpers.array_indices_axis(
        array_dtypes=helpers.get_dtypes("numeric"),
        indices_dtypes=["int32", "int64"],
        disable_random_axis=True,
        axis_zero=True,
        min_num_dims=1,
        max_num_dims=5,
        min_dim_size=1,
        max_dim_size=10,
    ),
    test_with_out=st.just(False),
)
def test_tensorflow_Gather(  # NOQA
    *,
    params_indices_others,
    frontend,
    test_flags,
    fn_tree,
    on_device,
):
    dtypes, params, indices = params_indices_others
    helpers.test_frontend_function(
        input_dtypes=dtypes,
        frontend=frontend,
        test_flags=test_flags,
        fn_tree=fn_tree,
        on_device=on_device,
        params=params,
        indices=indices,
        validate_indices=True,
    )


# Greater
@handle_frontend_test(
    fn_tree="tensorflow.raw_ops.Greater",
    dtype_and_x=helpers.dtype_and_values(
        available_dtypes=helpers.get_dtypes("numeric"),
        num_arrays=2,
        shared_dtype=True,
    ),
    test_with_out=st.just(False),
)
def test_tensorflow_Greater(  # NOQA
    *,
    dtype_and_x,
    frontend,
    test_flags,
    fn_tree,
    on_device,
):
    input_dtype, x = dtype_and_x
    helpers.test_frontend_function(
        input_dtypes=input_dtype,
        frontend=frontend,
        test_flags=test_flags,
        fn_tree=fn_tree,
        on_device=on_device,
        x=x[0],
        y=x[1],
    )


# GreaterEqual
@handle_frontend_test(
    fn_tree="tensorflow.raw_ops.GreaterEqual",
    dtype_and_x=helpers.dtype_and_values(
        available_dtypes=helpers.get_dtypes("numeric"),
        num_arrays=2,
        shared_dtype=True,
    ),
    test_with_out=st.just(False),
)
def test_tensorflow_GreaterEqual(  # NOQA
    *,
    dtype_and_x,
    frontend,
    test_flags,
    fn_tree,
    on_device,
):
    input_dtype, x = dtype_and_x
    helpers.test_frontend_function(
        input_dtypes=input_dtype,
        frontend=frontend,
        test_flags=test_flags,
        fn_tree=fn_tree,
        on_device=on_device,
        x=x[0],
        y=x[1],
    )


# Mean
@handle_frontend_test(
    fn_tree="tensorflow.raw_ops.Mean",
    dtype_x_axis=helpers.dtype_values_axis(
        available_dtypes=helpers.get_dtypes("float", full=True),
        valid_axis=True,
        force_int_axis=True,
        min_num_dims=1,
        min_value=-10,
        max_value=3,
    ),
    keep_dims=st.booleans(),
    test_with_out=st.just(False),
)
def test_tensorflow_Mean(  # NOQA
    *,
    dtype_x_axis,
    keep_dims,
    frontend,
    test_flags,
    fn_tree,
    on_device,
):
    dtype, x, axis = dtype_x_axis
    helpers.test_frontend_function(
        input_dtypes=dtype,
        frontend=frontend,
        test_flags=test_flags,
        fn_tree=fn_tree,
        on_device=on_device,
        input=x[0],
        axis=axis,
        keep_dims=keep_dims,
        rtol=1e-02,
        atol=1e-02,
    )


# Identity
@handle_frontend_test(
    fn_tree="tensorflow.raw_ops.Identity",
    dtype_and_x=helpers.dtype_and_values(
        available_dtypes=helpers.get_dtypes("numeric", full=True),
    ),
    test_with_out=st.just(False),
)
def test_tensorflow_Identity(  # NOQA
    *,
    dtype_and_x,
    frontend,
    test_flags,
    fn_tree,
    on_device,
):
    dtype, x = dtype_and_x
    helpers.test_frontend_function(
        input_dtypes=dtype,
        frontend=frontend,
        test_flags=test_flags,
        fn_tree=fn_tree,
        on_device=on_device,
        input=x[0],
    )


# IdentityN
@handle_frontend_test(
    fn_tree="tensorflow.raw_ops.IdentityN",
    dtype_and_x=helpers.dtype_and_values(
        available_dtypes=helpers.get_dtypes("numeric", full=True),
    ),
    test_with_out=st.just(False),
)
def test_tensorflow_IdentityN(  # NOQA
    *,
    dtype_and_x,
    frontend,
    test_flags,
    fn_tree,
    on_device,
):
    dtype, x = dtype_and_x
    helpers.test_frontend_function(
        input_dtypes=dtype,
        frontend=frontend,
        test_flags=test_flags,
        fn_tree=fn_tree,
        on_device=on_device,
        input=x,
    )


@handle_frontend_test(
    fn_tree="tensorflow.raw_ops.Inv",
    dtype_and_x=helpers.dtype_and_values(
        available_dtypes=helpers.get_dtypes("numeric", full=True)
    ),
    test_with_out=st.just(False),
)
def test_tensorflow_Inv(  # NOQA
    *,
    dtype_and_x,
    frontend,
    test_flags,
    fn_tree,
    on_device,
):
    dtype, x = dtype_and_x
    helpers.test_frontend_function(
        input_dtypes=dtype,
        frontend=frontend,
        test_flags=test_flags,
        fn_tree=fn_tree,
        on_device=on_device,
        x=x[0],
    )


# reciprocal
@handle_frontend_test(
    fn_tree="tensorflow.raw_ops.Reciprocal",
    dtype_and_x=helpers.dtype_and_values(
        available_dtypes=helpers.get_dtypes("float", full=True),
        min_value=1,
    ),
    test_with_out=st.just(False),
)
def test_tensorflow_Reciprocal(  # NOQA
    dtype_and_x,
    frontend,
    test_flags,
    fn_tree,
):
    dtype, x = dtype_and_x
    helpers.test_frontend_function(
        input_dtypes=dtype,
        frontend=frontend,
        test_flags=test_flags,
        fn_tree=fn_tree,
        x=x[0],
    )


@handle_frontend_test(
    fn_tree="tensorflow.raw_ops.OnesLike",
    dtype_and_x=helpers.dtype_and_values(
        available_dtypes=helpers.get_dtypes("numeric", full=True)
    ),
    test_with_out=st.just(False),
)
def test_tensorflow_OnesLike(  # NOQA
    *,
    dtype_and_x,
    frontend,
    test_flags,
    fn_tree,
    on_device,
):
    dtype, x = dtype_and_x
    helpers.test_frontend_function(
        input_dtypes=dtype,
        frontend=frontend,
        test_flags=test_flags,
        fn_tree=fn_tree,
        on_device=on_device,
        x=x[0],
    )


@handle_frontend_test(
    fn_tree="tensorflow.raw_ops.Cholesky",
    dtype_and_x=helpers.dtype_and_values(
        available_dtypes=helpers.get_dtypes("float"),
        min_value=0,
        max_value=10,
        shape=helpers.ints(min_value=2, max_value=5).map(lambda x: tuple([x, x])),
    ),
    test_with_out=st.just(False),
)
def test_tensorflow_Cholesky(  # NOQA
    *,
    dtype_and_x,
    frontend,
    test_flags,
    fn_tree,
    on_device,
):
    dtype, x = dtype_and_x
    x = x[0]
    x = (
        np.matmul(x.T, x) + np.identity(x.shape[0]) * 1e-3
    )  # make symmetric positive-definite

    helpers.test_frontend_function(
        input_dtypes=dtype,
        frontend=frontend,
        test_flags=test_flags,
        fn_tree=fn_tree,
        on_device=on_device,
        input=x,
        rtol=1e-4,
        atol=1e-4,
    )


@handle_frontend_test(
    fn_tree="tensorflow.raw_ops.Mul",
    dtype_and_x=helpers.dtype_and_values(
        available_dtypes=helpers.get_dtypes("numeric"),
        num_arrays=2,
        shared_dtype=True,
    ),
    test_with_out=st.just(False),
)
def test_tensorflow_Mul(  # NOQA
    *,
    dtype_and_x,
    frontend,
    test_flags,
    fn_tree,
    on_device,
):
    input_dtype, xs = dtype_and_x
    helpers.test_frontend_function(
        input_dtypes=input_dtype,
        frontend=frontend,
        test_flags=test_flags,
        fn_tree=fn_tree,
        on_device=on_device,
        x=xs[0],
        y=xs[1],
    )


@handle_frontend_test(
    fn_tree="tensorflow.raw_ops.Min",
    dtype_x_axis=helpers.dtype_values_axis(
        available_dtypes=helpers.get_dtypes("numeric", full=True),
        valid_axis=True,
        force_int_axis=True,
        min_num_dims=1,
        min_value=-5,
        max_value=5,
    ),
    keep_dims=st.booleans(),
    test_with_out=st.just(False),
)
def test_tensorflow_Min(  # NOQA
    *,
    dtype_x_axis,
    keep_dims,
    frontend,
    test_flags,
    fn_tree,
    on_device,
):
    dtype, x, axis = dtype_x_axis
    helpers.test_frontend_function(
        input_dtypes=dtype,
        frontend=frontend,
        test_flags=test_flags,
        fn_tree=fn_tree,
        on_device=on_device,
        input=x[0],
        axis=axis,
        keep_dims=keep_dims,
    )


@handle_frontend_test(
    fn_tree="tensorflow.raw_ops.Max",
    dtype_x_axis=helpers.dtype_values_axis(
        available_dtypes=helpers.get_dtypes("numeric", full=True),
        valid_axis=True,
        force_int_axis=True,
        min_num_dims=1,
        min_value=-5,
        max_value=5,
    ),
    keep_dims=st.booleans(),
    test_with_out=st.just(False),
)
def test_tensorflow_Max(  # NOQA
    *,
    dtype_x_axis,
    keep_dims,
    frontend,
    test_flags,
    fn_tree,
    on_device,
):
    dtype, x, axis = dtype_x_axis
    helpers.test_frontend_function(
        input_dtypes=dtype,
        frontend=frontend,
        test_flags=test_flags,
        fn_tree=fn_tree,
        on_device=on_device,
        input=x[0],
        axis=axis,
        keep_dims=keep_dims,
    )


@handle_frontend_test(
    fn_tree="tensorflow.raw_ops.LeftShift",
    dtype_and_x=helpers.dtype_and_values(
        available_dtypes=helpers.get_dtypes("integer"),
        num_arrays=2,
        shared_dtype=True,
    ),
    test_with_out=st.just(False),
)
def test_tensorflow_LeftShift(  # NOQA
    *,
    dtype_and_x,
    frontend,
    test_flags,
    fn_tree,
    on_device,
):
    dtype, xs = dtype_and_x
    helpers.test_frontend_function(
        input_dtypes=dtype,
        frontend=frontend,
        test_flags=test_flags,
        fn_tree=fn_tree,
        on_device=on_device,
        x=xs[0],
        y=xs[1],
    )


@handle_frontend_test(
    fn_tree="tensorflow.raw_ops.MatrixDeterminant",
    dtype_and_x=helpers.dtype_and_values(
        available_dtypes=helpers.get_dtypes("float"),
        shape=helpers.ints(min_value=2, max_value=5).map(lambda x: tuple([x, x])),
        min_value=-5,
        max_value=5,
    ),
    test_with_out=st.just(False),
)
def test_tensorflow_MatrixDeterminant(  # NOQA
    *,
    dtype_and_x,
    frontend,
    test_flags,
    fn_tree,
    on_device,
):
    dtype, x = dtype_and_x
    helpers.test_frontend_function(
        input_dtypes=dtype,
        frontend=frontend,
        test_flags=test_flags,
        fn_tree=fn_tree,
        on_device=on_device,
        input=x[0],
    )


@handle_frontend_test(
    fn_tree="tensorflow.raw_ops.NthElement",
    array_indices_axis=helpers.array_indices_axis(
        array_dtypes=helpers.get_dtypes("numeric", full=True),
        indices_dtypes=["int32"],
        min_num_dims=1,
        min_dim_size=1,
        disable_random_axis=True,
    ),
    reverse=st.booleans(),
    test_with_out=st.just(False),
)
def test_tensorflow_NthElement(  # NOQA
    *,
    array_indices_axis,
    reverse,
    frontend,
    test_flags,
    fn_tree,
    on_device,
):
    dtype, x, n = array_indices_axis
    helpers.test_frontend_function(
        input_dtypes=dtype,
        frontend=frontend,
        test_flags=test_flags,
        fn_tree=fn_tree,
        on_device=on_device,
        input=x,
        n=n.flatten()[0],
        reverse=reverse,
    )


@handle_frontend_test(
    fn_tree="tensorflow.raw_ops.Invert",
    dtype_and_x=helpers.dtype_and_values(
        available_dtypes=helpers.get_dtypes("integer", full=True),
    ),
    test_with_out=st.just(False),
)
def test_tensorflow_Invert(  # NOQA
    *,
    dtype_and_x,
    frontend,
    test_flags,
    fn_tree,
    on_device,
):
    dtype, x = dtype_and_x
    helpers.test_frontend_function(
        input_dtypes=dtype,
        frontend=frontend,
        test_flags=test_flags,
        fn_tree=fn_tree,
        on_device=on_device,
        x=x[0],
    )


@handle_frontend_test(
    fn_tree="tensorflow.raw_ops.InvGrad",
    dtype_and_x=helpers.dtype_and_values(
        available_dtypes=helpers.get_dtypes("float", full=True),
        min_num_dims=1,
        num_arrays=2,
        shared_dtype=True,
    ),
    test_with_out=st.just(False),
)
def test_tensorflow_InvGrad(  # NOQA
    *,
    dtype_and_x,
    frontend,
    test_flags,
    fn_tree,
    on_device,
):
    dtype, x = dtype_and_x
    helpers.test_frontend_function(
        input_dtypes=dtype,
        frontend=frontend,
        test_flags=test_flags,
        fn_tree=fn_tree,
        on_device=on_device,
        y=x[0],
        dy=x[1],
    )


@handle_frontend_test(
    fn_tree="tensorflow.raw_ops.Ceil",
    dtype_and_x=helpers.dtype_and_values(
        available_dtypes=helpers.get_dtypes("float"),
    ),
    test_with_out=st.just(False),
)
def test_tensorflow_Ceil(  # NOQA
    *,
    dtype_and_x,
    frontend,
    test_flags,
    fn_tree,
    on_device,
):
    input_dtype, x = dtype_and_x
    helpers.test_frontend_function(
        input_dtypes=input_dtype,
        frontend=frontend,
        test_flags=test_flags,
        fn_tree=fn_tree,
        on_device=on_device,
        x=x[0],
    )


@handle_frontend_test(
    fn_tree="tensorflow.raw_ops.Diag",
    dtype_and_x=helpers.dtype_and_values(
        available_dtypes=[
            "float32",
            "float64",
            "int32",
            "int64",
        ],
        min_num_dims=1,
        max_num_dims=1,
        min_value=-1e30,
        max_value=1e30,
    ),
    test_with_out=st.just(False),
)
def test_tensorflow_Diag(  # NOQA
    *,
    dtype_and_x,
    frontend,
    test_flags,
    fn_tree,
    on_device,
):
    dtype, x = dtype_and_x
    helpers.test_frontend_function(
        input_dtypes=dtype,
        frontend=frontend,
        test_flags=test_flags,
        fn_tree=fn_tree,
        on_device=on_device,
        diagonal=x[0],
    )


@handle_frontend_test(
    fn_tree="tensorflow.raw_ops.RightShift",
    dtype_and_x=helpers.dtype_and_values(
        available_dtypes=helpers.get_dtypes("integer"),
        num_arrays=2,
        shared_dtype=True,
        min_value=0,
        max_value=8,
    ),
    test_with_out=st.just(False),
)
def test_tensorflow_RightShift(  # NOQA
    *,
    dtype_and_x,
    frontend,
    test_flags,
    fn_tree,
    on_device,
):
    dtype, xs = dtype_and_x
    helpers.test_frontend_function(
        input_dtypes=dtype,
        frontend=frontend,
        test_flags=test_flags,
        fn_tree=fn_tree,
        on_device=on_device,
        x=xs[0],
        y=xs[1],
    )


@st.composite
def _pow_helper_shared_dtype(draw):
    dtype, x = draw(
        helpers.dtype_and_values(
            available_dtypes=helpers.get_dtypes("float", full=True),
            num_arrays=2,
            shared_dtype=True,
        )
    )
    dtype1, dtype2 = dtype
    x1, x2 = x
    if "int" in dtype2:
        x2 = ivy.nested_map(x2, lambda x: abs(x), include_derived={list: True})

    if ivy.is_int_dtype(dtype2):
        max_val = ivy.iinfo(dtype2).max
    else:
        max_val = ivy.finfo(dtype2).max
    max_x1 = np.max(np.abs(x1))
    if max_x1 in [0, 1]:
        max_value = None
    else:
        max_value = int(math.log(max_val) / math.log(max_x1))
        if abs(max_value) > abs(max_val) / 40 or max_value < 0:
            max_value = None

    return [dtype1, dtype2], [x1, x2]


@handle_frontend_test(
    fn_tree="tensorflow.raw_ops.Pow",
    dtype_and_x=_pow_helper_shared_dtype(),
    test_with_out=st.just(False),
)
def test_tensorflow_Pow(  # NOQA
    *,
    dtype_and_x,
    frontend,
    test_flags,
    fn_tree,
    on_device,
):
    input_dtype, x = dtype_and_x
    helpers.test_frontend_function(
        input_dtypes=input_dtype,
        frontend=frontend,
        test_flags=test_flags,
        fn_tree=fn_tree,
        on_device=on_device,
        x=x[0],
        y=x[1],
    )


@handle_frontend_test(
    fn_tree="tensorflow.raw_ops.Sum",
    dtype_x_axis=helpers.dtype_values_axis(
        available_dtypes=helpers.get_dtypes("numeric", full=True),
        valid_axis=True,
        force_int_axis=True,
        min_num_dims=1,
        min_value=-5,
        max_value=5,
    ),
    keep_dims=st.booleans(),
    test_with_out=st.just(False),
)
def test_tensorflow_Sum(  # NOQA
    *,
    dtype_x_axis,
    keep_dims,
    frontend,
    test_flags,
    fn_tree,
    on_device,
):
    dtype, x, axis = dtype_x_axis
    helpers.test_frontend_function(
        input_dtypes=dtype,
        frontend=frontend,
        test_flags=test_flags,
        fn_tree=fn_tree,
        on_device=on_device,
        input=x[0],
        axis=axis,
        keep_dims=keep_dims,
    )


@handle_frontend_test(
    fn_tree="tensorflow.raw_ops.TruncateDiv",
    dtype_and_x=helpers.dtype_and_values(
        available_dtypes=helpers.get_dtypes("integer"), num_arrays=2, shared_dtype=True
    ),
    test_with_out=st.just(False),
)
def test_tensorflow_TruncateDiv(  # NOQA
    *,
    dtype_and_x,
    frontend,
    test_flags,
    fn_tree,
    on_device,
):
    dtype, xs = dtype_and_x
    # prevent too close to zero
    assume(not np.any(np.isclose(xs[1], 0)))

    helpers.test_frontend_function(
        input_dtypes=dtype,
        frontend=frontend,
        test_flags=test_flags,
        fn_tree=fn_tree,
        on_device=on_device,
        x=xs[0],
        y=xs[1],
    )


@handle_frontend_test(
    fn_tree="tensorflow.raw_ops.MatrixInverse",
    dtype_x=helpers.dtype_and_values(
        available_dtypes=helpers.get_dtypes("float"),
        shape=helpers.ints(min_value=2, max_value=10).map(lambda x: tuple([x, x])),
    ).filter(lambda x: np.linalg.cond(x[1][0].tolist()) < 1 / sys.float_info.epsilon),
    adjoint=st.booleans(),
    test_with_out=st.just(False),
)
def test_tensorflow_MatrixInverse(  # NOQA
    *,
    dtype_x,
    adjoint,
    frontend,
    test_flags,
    fn_tree,
    on_device,
):
    input_dtype, x = dtype_x
    helpers.test_frontend_function(
        input_dtypes=input_dtype,
        frontend=frontend,
        test_flags=test_flags,
        fn_tree=fn_tree,
        on_device=on_device,
        input=x[0],
        adjoint=adjoint,
        rtol=1e-05,
        atol=1e-04,
    )


@handle_frontend_test(
    fn_tree="tensorflow.raw_ops.Relu6",
    dtype_and_x=helpers.dtype_and_values(
        available_dtypes=helpers.get_dtypes("numeric"),
        min_num_dims=1,
    ),
    test_with_out=st.just(False),
)
def test_tensorflow_Relu6(  # NOQA
    *,
    dtype_and_x,
    frontend,
    test_flags,
    fn_tree,
    on_device,
):
    dtype, x = dtype_and_x
    helpers.test_frontend_function(
        input_dtypes=dtype,
        frontend=frontend,
        test_flags=test_flags,
        fn_tree=fn_tree,
        on_device=on_device,
        features=x[0],
    )


@handle_frontend_test(
    fn_tree="tensorflow.raw_ops.Round",
    dtype_and_x=helpers.dtype_and_values(
        available_dtypes=helpers.get_dtypes("float"),
    ),
    test_with_out=st.just(False),
)
def test_tensorflow_Round(  # NOQA
    *,
    dtype_and_x,
    frontend,
    test_flags,
    fn_tree,
    on_device,
):
    input_dtype, x = dtype_and_x
    helpers.test_frontend_function(
        input_dtypes=input_dtype,
        frontend=frontend,
        test_flags=test_flags,
        fn_tree=fn_tree,
        on_device=on_device,
        x=x[0],
    )


@handle_frontend_test(
    fn_tree="tensorflow.raw_ops.Unpack",
    dtype_x_axis=helpers.dtype_values_axis(
        available_dtypes=helpers.get_dtypes("valid", full=True),
        valid_axis=True,
        force_int_axis=True,
        min_num_dims=1,
    ),
    test_with_out=st.just(False),
)
def test_tensorflow_Unpack(  # NOQA
    *,
    dtype_x_axis,
    frontend,
    test_flags,
    fn_tree,
    on_device,
):
    dtype, x, axis = dtype_x_axis
    helpers.test_frontend_function(
        input_dtypes=dtype,
        frontend=frontend,
        test_flags=test_flags,
        fn_tree=fn_tree,
        on_device=on_device,
        value=x[0],
        num=x[0].shape[axis],
        axis=axis,
    )


# Sigmoid
@handle_frontend_test(
    fn_tree="tensorflow.raw_ops.Sigmoid",
    dtype_and_x=helpers.dtype_and_values(
        available_dtypes=helpers.get_dtypes("float"),
        min_num_dims=1,
    ),
    test_with_out=st.just(False),
)
def test_tensorflow_Sigmoid(  # NOQA
    *,
    dtype_and_x,
    frontend,
    test_flags,
    fn_tree,
    on_device,
):
    dtype, x = dtype_and_x
    helpers.test_frontend_function(
        input_dtypes=dtype,
        frontend=frontend,
        test_flags=test_flags,
        fn_tree=fn_tree,
        on_device=on_device,
        x=x[0],
    )


@handle_frontend_test(
    fn_tree="tensorflow.raw_ops.Softplus",
    dtype_and_x=helpers.dtype_and_values(
        available_dtypes=helpers.get_dtypes("float"),
        min_num_dims=1,
    ),
    test_with_out=st.just(False),
)
def test_tensorflow_Softplus(  # NOQA
    *,
    dtype_and_x,
    frontend,
    test_flags,
    fn_tree,
    on_device,
):
    dtype, x = dtype_and_x
    helpers.test_frontend_function(
        input_dtypes=dtype,
        frontend=frontend,
        test_flags=test_flags,
        fn_tree=fn_tree,
        on_device=on_device,
        features=x[0],
    )


@handle_frontend_test(
    fn_tree="tensorflow.raw_ops.Xdivy",
    dtype_and_x=helpers.dtype_and_values(
        available_dtypes=helpers.get_dtypes("float"),
        num_arrays=2,
        shared_dtype=True,
    ),
    test_with_out=st.just(False),
)
def test_tensorflow_Xdivy(  # NOQA
    *,
    dtype_and_x,
    frontend,
    test_flags,
    fn_tree,
    on_device,
):
    input_dtype, xs = dtype_and_x
    helpers.test_frontend_function(
        input_dtypes=input_dtype,
        frontend=frontend,
        test_flags=test_flags,
        fn_tree=fn_tree,
        on_device=on_device,
        x=xs[0],
        y=xs[1],
    )


@handle_frontend_test(
    fn_tree="tensorflow.raw_ops.Xlog1py",
    dtype_and_x=helpers.dtype_and_values(
        available_dtypes=helpers.get_dtypes("float"),
        num_arrays=2,
        shared_dtype=True,
    ),
    test_with_out=st.just(False),
)
def test_tensorflow_Xlog1py(  # NOQA
    *,
    dtype_and_x,
    frontend,
    test_flags,
    fn_tree,
    on_device,
):
    input_dtype, xs = dtype_and_x
    helpers.test_frontend_function(
        input_dtypes=input_dtype,
        frontend=frontend,
        test_flags=test_flags,
        fn_tree=fn_tree,
        on_device=on_device,
        x=xs[0],
        y=xs[1],
    )


@handle_frontend_test(
    fn_tree="tensorflow.raw_ops.Xlogy",
    dtype_and_x=helpers.dtype_and_values(
        available_dtypes=helpers.get_dtypes("float"),
        num_arrays=2,
        shared_dtype=True,
    ),
    test_with_out=st.just(False),
)
def test_tensorflow_Xlogy(  # NOQA
    *,
    dtype_and_x,
    frontend,
    test_flags,
    fn_tree,
    on_device,
):
    input_dtype, xs = dtype_and_x
    helpers.test_frontend_function(
        input_dtypes=input_dtype,
        frontend=frontend,
        test_flags=test_flags,
        fn_tree=fn_tree,
        on_device=on_device,
        x=xs[0],
        y=xs[1],
    )


@handle_frontend_test(
    fn_tree="tensorflow.raw_ops.Pack",
    dtype_x_axis=helpers.dtype_values_axis(
        available_dtypes=helpers.get_dtypes("valid"),
        valid_axis=True,
        force_int_axis=True,
        min_num_dims=1,
    ),
    test_with_out=st.just(False),
)
def test_tensorflow_Pack(  # NOQA
    dtype_x_axis,
    fn_tree,
    frontend,
    test_flags,
):
    dtype, x, axis = dtype_x_axis
    helpers.test_frontend_function(
        input_dtypes=dtype,
        frontend=frontend,
        test_flags=test_flags,
        fn_tree=fn_tree,
        values=x,
        axis=axis,
    )


@st.composite
def _pad_helper(draw, return_constant_values=False):
    dtype, input, shape = draw(
        helpers.dtype_and_values(
            min_num_dims=1,
            ret_shape=True,
        )
    )
    ndim = len(shape)
    padding_dtype, paddings = draw(
        helpers.dtype_and_values(
            available_dtypes=["int32", "int64"],
            shape=(ndim, 2),
            min_value=0,
            max_value=10,
        )
    )

    if return_constant_values:
        _, constant_values = draw(
            helpers.dtype_and_values(
                dtype=dtype,
                shape=(1,),
            )
        )
        return dtype, input[0], padding_dtype, paddings[0], constant_values[0][0]

    return dtype, input[0], padding_dtype, paddings[0]


@handle_frontend_test(
    fn_tree="tensorflow.raw_ops.Pad",
    dtype_x_paddings=_pad_helper(),
    number_positional_args=st.just(0),
    test_with_out=st.just(False),
)
def test_tensorflow_Pad(  # NOQA
    dtype_x_paddings,
    frontend,
    test_flags,
    fn_tree,
):
    dtype, x, padding_dtype, paddings = dtype_x_paddings
    helpers.test_frontend_function(
        input_dtypes=dtype + padding_dtype,
        frontend=frontend,
        test_flags=test_flags,
        fn_tree=fn_tree,
        input=x,
        paddings=paddings,
    )


# EuclideanNorm
@handle_frontend_test(
    fn_tree="tensorflow.raw_ops.EuclideanNorm",
    dtype_values_axis=helpers.dtype_values_axis(
        available_dtypes=helpers.get_dtypes("float"),
        min_num_dims=3,
        max_num_dims=5,
        min_dim_size=1,
        max_dim_size=4,
        min_axis=-3,
        max_axis=2,
        valid_axis=True,
        allow_neg_axes=True,
    ),
    keep_dims=st.booleans(),
    test_with_out=st.just(False),
    number_positional_args=st.just(0),
)
def test_tensorflow_EuclideanNorm(
    dtype_values_axis,
    keep_dims,
    frontend,
    test_flags,
    fn_tree,
    on_device,
):
    dtype, values, axis = dtype_values_axis
    helpers.test_frontend_function(
        input_dtypes=dtype,
        frontend=frontend,
        test_flags=test_flags,
        fn_tree=fn_tree,
        on_device=on_device,
        input=values[0],
        axis=axis,
        keep_dims=keep_dims,
    )


# ConcatV2
@handle_frontend_test(
    fn_tree="tensorflow.raw_ops.ConcatV2",
    xs_n_input_dtypes_n_unique_idx=_arrays_idx_n_dtypes(),
    test_with_out=st.just(False),
    number_positional_args=st.just(0),
)
def test_tensorflow_ConcatV2(
    xs_n_input_dtypes_n_unique_idx,
    test_flags,
    frontend,
    fn_tree,
):
    xs, input_dtypes, unique_idx = xs_n_input_dtypes_n_unique_idx
    helpers.test_frontend_function(
        input_dtypes=input_dtypes,
        test_flags=test_flags,
        frontend=frontend,
        fn_tree=fn_tree,
        values=xs,
        axis=unique_idx,
    )


# Conv2D
@handle_frontend_test(
    fn_tree="tensorflow.raw_ops.Conv2D",
    x_f_d_df=_x_and_filters(
        dtypes=helpers.get_dtypes("float", full=False),
        data_format=st.sampled_from(["NHWC", "NCHW"]),
        padding=st.sampled_from(["SAME", "VALID"]),
        type="2d",
        dilation_min=1,
        dilation_max=1,
    ),
    test_with_out=st.just(False),
    number_positional_args=st.just(0),
)
def test_tensorflow_Conv2D(
    *,
    x_f_d_df,
    test_flags,
    frontend,
    fn_tree,
    on_device,
):
    input_dtype, x, filters, dilation, data_format, stride, padding = x_f_d_df
    stride = _convolution_broadcast_helper(
        stride, num_spatial_dims=2, channel_index=3, name="strides"
    )
    dilation = _convolution_broadcast_helper(
        dilation, num_spatial_dims=2, channel_index=3, name="dilations"
    )
    helpers.test_frontend_function(
        input_dtypes=input_dtype,
        test_flags=test_flags,
        frontend=frontend,
        fn_tree=fn_tree,
        on_device=on_device,
        input=x,
        output=None,
        filter=filters,
        strides=stride,
        padding=padding,
        data_format=data_format,
        dilations=dilation,
    )


# Conv3D
@handle_frontend_test(
    fn_tree="tensorflow.raw_ops.Conv3D",
    x_f_d_df=_x_and_filters(
        dtypes=helpers.get_dtypes("float", full=False),
        data_format=st.sampled_from(["NDHWC"]),
        padding=st.sampled_from(["SAME", "VALID"]),
        type="3d",
        # Tensorflow backprop doesn't support dilations more than 1 on CPU
        dilation_min=1,
        dilation_max=1,
    ),
    test_with_out=st.just(False),
    number_positional_args=st.just(0),
)
def test_tensorflow_Conv3D(
    *,
    x_f_d_df,
    test_flags,
    frontend,
    fn_tree,
    on_device,
):
    input_dtype, x, filters, dilation, data_format, stride, padding = x_f_d_df

    # Broadcast stirdes and dilations to correct dims for the ground truth
    # backend func to run correctly
    stride = _convolution_broadcast_helper(
        stride, num_spatial_dims=3, channel_index=4, name="strides"
    )
    dilation = _convolution_broadcast_helper(
        dilation, num_spatial_dims=3, channel_index=4, name="dilations"
    )

    helpers.test_frontend_function(
        input_dtypes=input_dtype,
        test_flags=test_flags,
        frontend=frontend,
        fn_tree=fn_tree,
        on_device=on_device,
        input=x,
        filter=filters,
        strides=stride,
        padding=padding,
        data_format=data_format,
        dilations=dilation,
    )


@handle_frontend_test(
    fn_tree="tensorflow.raw_ops.Softmax",
    dtype_values_axis=helpers.dtype_and_values(
        available_dtypes=helpers.get_dtypes("float"),
        min_num_dims=2,
        max_num_dims=2,
    ),
    test_with_out=st.just(False),
)
def test_tensorflow_Softmax(
    dtype_values_axis,
    frontend,
    test_flags,
    fn_tree,
    on_device,
):
    dtype, values = dtype_values_axis
    helpers.test_frontend_function(
        input_dtypes=dtype,
        test_flags=test_flags,
        frontend=frontend,
        fn_tree=fn_tree,
        on_device=on_device,
        logits=values[0],
    )


# TODO: Fails with torch backend
# ivy.exceptions.IvyBackendException: torch: constant_pad: constant_pad_nd(): argument
# 'value' (position 3) must be Number, not bfloat16
@handle_frontend_test(
    fn_tree="tensorflow.raw_ops.PadV2",
    dtype_x_paddings=_pad_helper(return_constant_values=True),
    test_with_out=st.just(False),
)
def test_tensorflow_PadV2(
    dtype_x_paddings,
    frontend,
    test_flags,
    fn_tree,
):
    dtype, x, padding_dtype, paddings, constant_values = dtype_x_paddings
    helpers.test_frontend_function(
        input_dtypes=dtype + padding_dtype + dtype,
        test_flags=test_flags,
        frontend=frontend,
        fn_tree=fn_tree,
        input=x,
        paddings=paddings,
        constant_values=constant_values,
    )


# Elu
@handle_frontend_test(
    fn_tree="tensorflow.raw_ops.Elu",
    dtype_and_x=helpers.dtype_and_values(
        available_dtypes=helpers.get_dtypes("valid"),
        min_value=-3,
        max_value=3,
        min_num_dims=1,
        max_num_dims=3,
        min_dim_size=1,
        max_dim_size=3,
    ),
    name=st.just(None),
    test_with_out=st.just(False),
    number_positional_args=st.just(0),
)
def test_tensorflow_Elu(
    *,
    dtype_and_x,
    name,
    frontend,
    test_flags,
    fn_tree,
    on_device,
):
    dtype, x = dtype_and_x
    helpers.test_frontend_function(
        input_dtypes=dtype,
        frontend=frontend,
        test_flags=test_flags,
        fn_tree=fn_tree,
        on_device=on_device,
        features=x[0],
        name=name,
    )


@st.composite
def _LinSpace_helper(draw):
    shape = ()
    dtype = draw(st.sampled_from(["float32", "float64"]))

    # Param: start
    start = draw(
        helpers.array_values(
            dtype=dtype,
            shape=shape,
            min_value=-5.0,
            max_value=5.0,
        ),
    )

    # Param: stop
    stop = draw(
        helpers.array_values(
            dtype=dtype,
            shape=shape,
            min_value=-4.0,
            max_value=10.0,
        ),
    )

    return [dtype] * 2, start, stop


@handle_frontend_test(
    fn_tree="tensorflow.raw_ops.LinSpace",
    dtype_and_params=_LinSpace_helper(),
    num=helpers.ints(min_value=2, max_value=10),
)
def test_tensorflow_LinSpace(
    *,
    dtype_and_params,
    num,
    on_device,
    fn_tree,
    frontend,
    test_flags,
):
    dtype, start, stop = dtype_and_params
    helpers.test_frontend_function(
        input_dtypes=dtype,
        frontend=frontend,
        test_flags=test_flags,
        fn_tree=fn_tree,
        start=start,
        stop=stop,
        num=num,
        on_device=on_device,
    )


@handle_frontend_test(
    fn_tree="tensorflow.raw_ops.Roll",
    dtype_and_values=helpers.dtype_and_values(
        available_dtypes=helpers.get_dtypes("float"),
        shape=st.shared(helpers.get_shape(min_num_dims=1), key="shape"),
    ),
    shift=helpers.get_axis(
        shape=st.shared(helpers.get_shape(min_num_dims=1), key="shape"),
        force_tuple=True,
    ),
    axis=helpers.get_axis(
        shape=st.shared(helpers.get_shape(min_num_dims=1), key="shape"),
        force_tuple=True,
    ),
)
def test_tensorflow_roll(
    *,
    dtype_and_values,
    shift,
    axis,
    on_device,
    fn_tree,
    frontend,
    test_flags,
):
    input_dtype, value = dtype_and_values
    if isinstance(shift, int) and isinstance(axis, tuple):
        axis = axis[0]
    if isinstance(shift, tuple) and isinstance(axis, tuple):
        if len(shift) != len(axis):
            mn = min(len(shift), len(axis))
            shift = shift[:mn]
            axis = axis[:mn]
    helpers.test_frontend_function(
        input_dtypes=input_dtype,
        frontend=frontend,
        test_flags=test_flags,
        fn_tree=fn_tree,
        on_device=on_device,
        input=value[0],
        shift=shift,
        axis=axis,
    )


# CumulativeLogsumexp
@handle_frontend_test(
    fn_tree="tensorflow.raw_ops.CumulativeLogsumexp",
    dtype_and_x=helpers.dtype_and_values(
        available_dtypes=helpers.get_dtypes("float"),
    ),
    test_with_out=st.just(False),
)
def test_tensorflow_CumulativeLogsumexp(
    dtype_and_x,
    frontend,
    test_flags,
    fn_tree,
    on_device,
    axis,
    exclusive,
    reverse,
):
    input_dtype, x = dtype_and_x
    helpers.test_frontend_function(
        input_dtypes=input_dtype,
        test_flags=test_flags,
        frontend=frontend,
        fn_tree=fn_tree,
        on_device=on_device,
        x=x[0],
        axis=axis,
        exclusive=exclusive,
        reverse=reverse,
    )


# Complex
@handle_frontend_test(
    fn_tree="tensorflow.raw_ops.Complex",
    dtype_and_x=helpers.dtype_and_values(
        available_dtypes=helpers.get_dtypes("float"),
    ),
    test_with_out=st.just(False),
)
def test_tensorflow_Complex(
    dtype_and_x,
    frontend,
    test_flags,
    fn_tree,
    on_device,
    real,
    imag,
    Tout,
):
    input_dtype, x = dtype_and_x
    helpers.test_frontend_function(
        input_dtypes=input_dtype,
        test_flags=test_flags,
        frontend=frontend,
        fn_tree=fn_tree,
        on_device=on_device,
        real=x[0],
        imag=x[1],
        Tout=Tout,
    )


# AccumulateNV2
@handle_frontend_test(
    fn_tree="tensorflow.raw_ops.AccumulateNV2",
    dtype_and_x=helpers.dtype_and_values(
        available_dtypes=helpers.get_dtypes("float"),
    ),
    test_with_out=st.just(False),
)
def test_tensorflow_AccumulateNV2(
    dtype_and_x,
    frontend,
    test_flags,
    fn_tree,
    on_device,
    inputs,
    shape,
):
    input_dtype, x = dtype_and_x
    helpers.test_frontend_function(
        input_dtypes=input_dtype,
        test_flags=test_flags,
        frontend=frontend,
        fn_tree=fn_tree,
        on_device=on_device,
        inputs=x[0],
        shape=x[1],
    )


# DebugGradientIdentity
@handle_frontend_test(
    fn_tree="tensorflow.raw_ops.DebugGradientIdentity",
    dtype_and_x=helpers.dtype_and_values(
        available_dtypes=helpers.get_dtypes("float"),
    ),
    test_with_out=st.just(False),
)
def test_tensorflow_DebugGradientIdentity(
    dtype_and_x,
    frontend,
    test_flags,
    fn_tree,
    on_device,
):
    input_dtype, x = dtype_and_x
    helpers.test_frontend_function(
        input_dtypes=input_dtype,
        frontend=frontend,
        test_flags=test_flags,
        fn_tree=fn_tree,
        on_device=on_device,
        input=x[0],
    )


# Real
@handle_frontend_test(
    fn_tree="tensorflow.raw_ops.Real",
    dtype_and_x=helpers.dtype_and_values(
        available_dtypes=helpers.get_dtypes("float"),
    ),
    test_with_out=st.just(False),
)
def test_tensorflow_Real(
    dtype_and_x,
    frontend,
    test_flags,
    fn_tree,
    on_device,
    Tout,
):
    input_dtype, x = dtype_and_x
    helpers.test_frontend_function(
        input_dtypes=input_dtype,
        test_flags=test_flags,
        frontend=frontend,
        fn_tree=fn_tree,
        on_device=on_device,
        input=x[0],
        Tout=Tout,
    )


# BandedTriangularSolve
@handle_frontend_test(
    fn_tree="tensorflow.raw_ops.BandedTriangularSolve",
    dtype_and_x=helpers.dtype_and_values(
        available_dtypes=helpers.get_dtypes("float"),
    ),
    test_with_out=st.just(False),
)
def test_tensorflow_BandedTriangularSolve(
    dtype_and_x,
    frontend,
    test_flags,
    fn_tree,
    on_device,
    matrix,
    rhs,
    lower,
    adjoint,
):
    input_dtype, x = dtype_and_x
    helpers.test_frontend_function(
        input_dtypes=input_dtype,
        test_flags=test_flags,
        frontend=frontend,
        fn_tree=fn_tree,
        on_device=on_device,
        matrix=x[0],
        rhs=x[1],
        lower=lower,
        adjoint=adjoint,
    )


# BatchMatMul
@handle_frontend_test(
    fn_tree="tensorflow.raw_ops.BatchMatMul",
    dtype_and_x=helpers.dtype_and_values(
        available_dtypes=helpers.get_dtypes("float"),
    ),
    test_with_out=st.just(False),
)
def test_tensorflow_BatchMatMul(
    dtype_and_x,
    frontend,
    test_flags,
    fn_tree,
    on_device,
    adj_x,
    adj_y,
):
    input_dtype, x = dtype_and_x
    helpers.test_frontend_function(
        input_dtypes=input_dtype,
        test_flags=test_flags,
        frontend=frontend,
        fn_tree=fn_tree,
        on_device=on_device,
        x=x[0],
        y=x[1],
        adj_x=adj_x,
        adj_y=adj_y,
    )


# BatchMatMulV2
@handle_frontend_test(
    fn_tree="tensorflow.raw_ops.BatchMatMulV2",
    dtype_and_x=helpers.dtype_and_values(
        available_dtypes=helpers.get_dtypes("float"),
    ),
    test_with_out=st.just(False),
)
def test_tensorflow_BatchMatMulV2(
    dtype_and_x,
    frontend,
    test_flags,
    fn_tree,
    on_device,
    adj_x,
    adj_y,
):
    input_dtype, x = dtype_and_x
    helpers.test_frontend_function(
        input_dtypes=input_dtype,
        test_flags=test_flags,
        frontend=frontend,
        fn_tree=fn_tree,
        on_device=on_device,
        x=x[0],
        y=x[1],
        adj_x=adj_x,
        adj_y=adj_y,
    )


# BatchMatMulV3
@handle_frontend_test(
    fn_tree="tensorflow.raw_ops.BatchMatMulV3",
    dtype_and_x=helpers.dtype_and_values(
        available_dtypes=helpers.get_dtypes("float"),
    ),
    test_with_out=st.just(False),
)
def test_tensorflow_BatchMatMulV3(
    dtype_and_x,
    frontend,
    test_flags,
    fn_tree,
    on_device,
    Tout,
    adj_x,
    adj_y,
):
    input_dtype, x = dtype_and_x
    helpers.test_frontend_function(
        input_dtypes=input_dtype,
        test_flags=test_flags,
        frontend=frontend,
        fn_tree=fn_tree,
        on_device=on_device,
        x=x[0],
        y=x[1],
        Tout=Tout,
        adj_x=adj_x,
        adj_y=adj_y,
<<<<<<< HEAD
    )    


@handle_frontend_test(
    fn_tree="tensorflow.raw_ops.Size",
    dtype_and_x=helpers.dtype_and_values(
        available_dtypes=helpers.get_dtypes("valid"), max_num_dims=4
    ),
    output_dtype=st.sampled_from(["int32", "int64"]),
    test_with_out=st.just(False),
)
def test_tensorflow_Size(  # NOQA
    *, dtype_and_x, frontend, test_flags, fn_tree, on_device, output_dtype
):
    input_dtype, x = dtype_and_x
    helpers.test_frontend_function(
        input_dtypes=input_dtype,
        frontend=frontend,
        test_flags=test_flags,
        fn_tree=fn_tree,
        on_device=on_device,
        input=x[0],
        out_type=output_dtype,
=======
>>>>>>> 5cb07baa
    )<|MERGE_RESOLUTION|>--- conflicted
+++ resolved
@@ -3598,8 +3598,7 @@
         Tout=Tout,
         adj_x=adj_x,
         adj_y=adj_y,
-<<<<<<< HEAD
-    )    
+    )
 
 
 @handle_frontend_test(
@@ -3622,6 +3621,4 @@
         on_device=on_device,
         input=x[0],
         out_type=output_dtype,
-=======
->>>>>>> 5cb07baa
     )