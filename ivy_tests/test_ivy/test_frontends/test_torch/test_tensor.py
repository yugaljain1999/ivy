# global
import pytest
from types import SimpleNamespace
import numpy as np


try:
    import torch
except ImportError:
    torch = SimpleNamespace()

import ivy
from hypothesis import strategies as st, given, assume

# local
import ivy_tests.test_ivy.helpers as helpers
from ivy_tests.test_ivy.test_frontends.test_torch.test_blas_and_lapack_ops import (
    _get_dtype_and_3dbatch_matrices,
    _get_dtype_input_and_matrices,
)
from ivy.functional.frontends.torch import Tensor
from ivy_tests.test_ivy.helpers import handle_frontend_method
from ivy_tests.test_ivy.test_functional.test_core.test_manipulation import _get_splits
from ivy_tests.test_ivy.test_functional.test_core.test_searching import (
    _broadcastable_trio,
)
from ivy_tests.test_ivy.test_functional.test_core.test_manipulation import (  # noqa
    _get_splits,
)
from ivy_tests.test_ivy.test_frontends.test_torch.test_miscellaneous_ops import (  # noqa
    dtype_value1_value2_axis,
)
from ivy_tests.test_ivy.test_frontends.test_torch.test_linalg import (  # noqa
    _get_dtype_and_square_matrix,
)
from ivy_tests.test_ivy.test_functional.test_core.test_statistical import (
    _get_castable_dtype,
)


CLASS_TREE = "ivy.functional.frontends.torch.Tensor"


# Helper functions
@st.composite
def _dtypes(draw):
    return draw(
        st.shared(
            helpers.list_of_size(
                x=st.sampled_from(
                    draw(helpers.get_dtypes("numeric", prune_function=False))
                ),
                size=1,
            ),
            key="dtype",
        )
    )


@st.composite
def _requires_grad(draw):
    dtype = draw(_dtypes())[0]
    if ivy.is_int_dtype(dtype) or ivy.is_uint_dtype(dtype):
        return draw(st.just(False))
    return draw(st.booleans())


@given(
    dtype_x=helpers.dtype_and_values(
        available_dtypes=helpers.get_dtypes("valid", prune_function=False)
    ).filter(lambda x: "bfloat16" not in x[0]),
)
def test_torch_tensor_property_ivy_array(
    dtype_x,
):
    _, data = dtype_x
    x = Tensor(data[0])
    x.ivy_array = data[0]
    ret = helpers.flatten_and_to_np(ret=x.ivy_array.data)
    ret_gt = helpers.flatten_and_to_np(ret=data[0])
    helpers.value_test(
        ret_np_flat=ret,
        ret_np_from_gt_flat=ret_gt,
        ground_truth_backend="torch",
    )


@given(
    dtype_x=helpers.dtype_and_values(
        available_dtypes=helpers.get_dtypes("valid", prune_function=False)
    ).filter(lambda x: "bfloat16" not in x[0]),
)
def test_torch_tensor_property_device(
    dtype_x,
):
    _, data = dtype_x
    x = Tensor(data[0])
    x.ivy_array = data[0]
    ivy.utils.assertions.check_equal(x.device, ivy.dev(ivy.array(data[0])))


@given(
    dtype_x=helpers.dtype_and_values(
        available_dtypes=helpers.get_dtypes("valid", prune_function=False)
    ).filter(lambda x: "bfloat16" not in x[0]),
)
def test_torch_tensor_property_dtype(
    dtype_x,
):
    dtype, data = dtype_x
    x = Tensor(data[0])
    x.ivy_array = data[0]
    ivy.utils.assertions.check_equal(x.dtype, dtype[0])


@given(
    dtype_x=helpers.dtype_and_values(
        available_dtypes=helpers.get_dtypes("valid", prune_function=False),
        ret_shape=True,
    ).filter(lambda x: "bfloat16" not in x[0]),
)
def test_torch_tensor_property_shape(dtype_x):
    dtype, data, shape = dtype_x
    x = Tensor(data[0])
    ivy.utils.assertions.check_equal(x.ivy_array.shape, ivy.Shape(shape))


@given(
    dtype_x=helpers.dtype_and_values(
        available_dtypes=helpers.get_dtypes("valid", prune_function=False)
    ).filter(lambda x: "bfloat16" not in x[0]),
)
def test_torch_tensor_property_real(
    dtype_x,
):
    _, data = dtype_x
    x = Tensor(data[0])
    x.ivy_array = data[0]
    ivy.utils.assertions.check_equal(x.real, ivy.real(data[0]))


@given(
    dtype_x=helpers.dtype_and_values(
        available_dtypes=helpers.get_dtypes("complex", prune_function=False)
    ),
)
def test_torch_tensor_property_imag(
    dtype_x,
):
    _, data = dtype_x
    x = Tensor(data[0])
    x.ivy_array = data[0]
    ivy.utils.assertions.check_equal(x.imag, ivy.imag(data[0]))


@given(
    dtype_x=helpers.dtype_and_values(
        available_dtypes=helpers.get_dtypes("valid", prune_function=False),
        ret_shape=True,
    ).filter(lambda x: "bfloat16" not in x[0]),
)
def test_torch_tensor_property_ndim(
    dtype_x,
):
    dtype, data, shape = dtype_x
    x = Tensor(data[0])
    ivy.utils.assertions.check_equal(x.ndim, data[0].ndim)


# chunk
@pytest.mark.skip("Testing takes a lot of time")
@handle_frontend_method(
    class_tree=CLASS_TREE,
    init_tree="torch.tensor",
    method_name="chunk",
    dtype_x_dim=helpers.dtype_values_axis(
        available_dtypes=helpers.get_dtypes("float"),
        min_num_dims=1,
        min_value=-1e04,
        max_value=1e04,
        force_int_axis=True,
        valid_axis=True,
    ),
    chunks=st.integers(
        min_value=1,
        max_value=5,
    ),
)
def test_torch_instance_chunk(
    dtype_x_dim,
    chunks,
    frontend,
    frontend_method_data,
    init_flags,
    method_flags,
    on_device,
):
    input_dtype, x, dim = dtype_x_dim
    helpers.test_frontend_method(
        init_input_dtypes=input_dtype,
        init_all_as_kwargs_np={
            "data": x[0],
        },
        method_input_dtypes=input_dtype,
        method_all_as_kwargs_np={
            "chunks": chunks,
            "dim": dim,
        },
        frontend_method_data=frontend_method_data,
        init_flags=init_flags,
        method_flags=method_flags,
        frontend=frontend,
        on_device=on_device,
    )


# any
@handle_frontend_method(
    class_tree=CLASS_TREE,
    init_tree="torch.tensor",
    method_name="any",
    dtype_input_axis=helpers.dtype_values_axis(
        available_dtypes=helpers.get_dtypes("numeric"),
        min_num_dims=1,
        min_value=-1e04,
        max_value=1e04,
        valid_axis=True,
        force_int_axis=True,
    ),
    keepdim=st.booleans(),
)
def test_torch_instance_any(
    dtype_input_axis,
    keepdim,
    frontend_method_data,
    init_flags,
    method_flags,
    frontend,
    on_device,
):
    input_dtype, x, axis = dtype_input_axis
    helpers.test_frontend_method(
        init_input_dtypes=input_dtype,
        init_all_as_kwargs_np={
            "data": x[0],
        },
        method_input_dtypes=input_dtype,
        method_all_as_kwargs_np={
            "dim": axis,
            "keepdim": keepdim,
        },
        frontend_method_data=frontend_method_data,
        init_flags=init_flags,
        method_flags=method_flags,
        frontend=frontend,
        on_device=on_device,
    )


# all
@handle_frontend_method(
    class_tree=CLASS_TREE,
    init_tree="torch.tensor",
    method_name="all",
    dtype_input_axis=helpers.dtype_values_axis(
        available_dtypes=helpers.get_dtypes("numeric"),
        min_num_dims=1,
        min_value=-1e04,
        max_value=1e04,
        valid_axis=True,
        force_int_axis=True,
    ),
    keepdim=st.booleans(),
)
def test_torch_instance_all(
    dtype_input_axis,
    keepdim,
    frontend_method_data,
    init_flags,
    method_flags,
    frontend,
    on_device,
):
    input_dtype, x, axis = dtype_input_axis
    helpers.test_frontend_method(
        init_input_dtypes=input_dtype,
        init_all_as_kwargs_np={
            "data": x[0],
        },
        method_input_dtypes=input_dtype,
        method_all_as_kwargs_np={
            "dim": axis,
            "keepdim": keepdim,
        },
        frontend_method_data=frontend_method_data,
        init_flags=init_flags,
        method_flags=method_flags,
        frontend=frontend,
        on_device=on_device,
    )


# add
@handle_frontend_method(
    class_tree=CLASS_TREE,
    init_tree="torch.tensor",
    method_name="add",
    dtype_and_x=helpers.dtype_and_values(
        available_dtypes=helpers.get_dtypes("float"),
        num_arrays=2,
        min_value=-1e04,
        max_value=1e04,
        allow_inf=False,
    ),
    alpha=st.floats(min_value=-1e04, max_value=1e04, allow_infinity=False),
)
def test_torch_instance_add(
    dtype_and_x,
    alpha,
    frontend,
    frontend_method_data,
    init_flags,
    method_flags,
    on_device,
):
    input_dtype, x = dtype_and_x
    helpers.test_frontend_method(
        init_input_dtypes=input_dtype,
        init_all_as_kwargs_np={
            "data": x[0],
        },
        method_input_dtypes=input_dtype,
        method_all_as_kwargs_np={
            "other": x[1],
            "alpha": alpha,
        },
        frontend_method_data=frontend_method_data,
        init_flags=init_flags,
        method_flags=method_flags,
        frontend=frontend,
        atol_=1e-02,
        on_device=on_device,
    )


# addbmm
@handle_frontend_method(
    class_tree=CLASS_TREE,
    init_tree="torch.tensor",
    method_name="addbmm",
    dtype_and_matrices=_get_dtype_and_3dbatch_matrices(with_input=True),
    beta=st.floats(
        min_value=-5,
        max_value=5,
        allow_nan=False,
        allow_subnormal=False,
        allow_infinity=False,
    ),
    alpha=st.floats(
        min_value=-5,
        max_value=5,
        allow_nan=False,
        allow_subnormal=False,
        allow_infinity=False,
    ),
)
def test_torch_instance_addbmm(
    dtype_and_matrices,
    beta,
    alpha,
    frontend,
    frontend_method_data,
    init_flags,
    method_flags,
    on_device,
):
    input_dtype, x, batch1, batch2 = dtype_and_matrices
    helpers.test_frontend_method(
        init_input_dtypes=input_dtype,
        init_all_as_kwargs_np={
            "data": x,
        },
        method_input_dtypes=input_dtype,
        method_all_as_kwargs_np={
            "batch1": batch1,
            "batch2": batch2,
            "beta": beta,
            "alpha": alpha,
        },
        frontend_method_data=frontend_method_data,
        init_flags=init_flags,
        method_flags=method_flags,
        frontend=frontend,
        atol_=1e-02,
        on_device=on_device,
    )


# addbmm_
@handle_frontend_method(
    class_tree=CLASS_TREE,
    init_tree="torch.tensor",
    method_name="addbmm_",
    dtype_and_matrices=_get_dtype_and_3dbatch_matrices(with_input=True),
    beta=st.floats(
        min_value=-5,
        max_value=5,
        allow_nan=False,
        allow_subnormal=False,
        allow_infinity=False,
    ),
    alpha=st.floats(
        min_value=-5,
        max_value=5,
        allow_nan=False,
        allow_subnormal=False,
        allow_infinity=False,
    ),
)
def test_torch_instance_addbmm_(
    dtype_and_matrices,
    beta,
    alpha,
    frontend,
    frontend_method_data,
    init_flags,
    method_flags,
    on_device,
):
    input_dtype, x, batch1, batch2 = dtype_and_matrices
    helpers.test_frontend_method(
        init_input_dtypes=input_dtype,
        init_all_as_kwargs_np={
            "data": x,
        },
        method_input_dtypes=input_dtype,
        method_all_as_kwargs_np={
            "batch1": batch1,
            "batch2": batch2,
            "beta": beta,
            "alpha": alpha,
        },
        frontend_method_data=frontend_method_data,
        init_flags=init_flags,
        method_flags=method_flags,
        frontend=frontend,
        atol_=1e-02,
        on_device=on_device,
    )


# sub
@handle_frontend_method(
    class_tree=CLASS_TREE,
    init_tree="torch.tensor",
    method_name="sub",
    dtype_and_x=helpers.dtype_and_values(
        available_dtypes=helpers.get_dtypes("float"),
        num_arrays=2,
        min_value=-1e04,
        max_value=1e04,
        allow_inf=False,
    ),
    alpha=st.floats(min_value=-1e04, max_value=1e04, allow_infinity=False),
)
def test_torch_instance_sub(
    dtype_and_x,
    alpha,
    frontend,
    frontend_method_data,
    init_flags,
    method_flags,
    on_device,
):
    input_dtype, x = dtype_and_x
    helpers.test_frontend_method(
        init_input_dtypes=input_dtype,
        init_all_as_kwargs_np={
            "data": x[0],
        },
        method_input_dtypes=input_dtype,
        method_all_as_kwargs_np={
            "other": x[1],
            "alpha": alpha,
        },
        frontend_method_data=frontend_method_data,
        init_flags=init_flags,
        method_flags=method_flags,
        frontend=frontend,
        atol_=1e-02,
        on_device=on_device,
    )


# new_ones
@handle_frontend_method(
    class_tree=CLASS_TREE,
    init_tree="torch.tensor",
    method_name="new_ones",
    dtype_and_x=helpers.dtype_and_values(available_dtypes=helpers.get_dtypes("float")),
    size=helpers.get_shape(
        allow_none=False,
        min_num_dims=1,
        max_num_dims=5,
        min_dim_size=1,
        max_dim_size=10,
    ),
    dtypes=_dtypes(),
    requires_grad=_requires_grad(),
)
def test_torch_instance_new_ones(
    dtype_and_x,
    size,
    dtypes,
    requires_grad,
    on_device,
    frontend_method_data,
    init_flags,
    method_flags,
    frontend,
):
    input_dtype, x = dtype_and_x
    helpers.test_frontend_method(
        init_input_dtypes=input_dtype,
        init_all_as_kwargs_np={
            "data": x[0],
        },
        method_input_dtypes=dtypes,
        method_all_as_kwargs_np={
            "size": size,
            "dtype": dtypes[0],
            "requires_grad": requires_grad,
            "device": on_device,
        },
        frontend_method_data=frontend_method_data,
        init_flags=init_flags,
        method_flags=method_flags,
        frontend=frontend,
        on_device=on_device,
    )


# new_zeros
@handle_frontend_method(
    class_tree=CLASS_TREE,
    init_tree="torch.tensor",
    method_name="new_zeros",
    dtype_and_x=helpers.dtype_and_values(available_dtypes=helpers.get_dtypes("valid")),
    size=helpers.get_shape(
        allow_none=False,
        min_num_dims=1,
        max_num_dims=5,
        min_dim_size=1,
        max_dim_size=10,
    ),
    dtypes=_dtypes(),
    requires_grad=_requires_grad(),
)
def test_torch_instance_new_zeros(
    dtype_and_x,
    size,
    dtypes,
    requires_grad,
    on_device,
    frontend_method_data,
    init_flags,
    method_flags,
    frontend,
):
    input_dtype, x = dtype_and_x
    helpers.test_frontend_method(
        init_input_dtypes=input_dtype,
        init_all_as_kwargs_np={
            "data": x[0],
        },
        method_input_dtypes=dtypes,
        method_all_as_kwargs_np={
            "size": size,
            "dtype": dtypes[0],
            "requires_grad": requires_grad,
            "device": on_device,
        },
        frontend_method_data=frontend_method_data,
        init_flags=init_flags,
        method_flags=method_flags,
        frontend=frontend,
        on_device=on_device,
    )


@handle_frontend_method(
    class_tree=CLASS_TREE,
    init_tree="torch.tensor",
    method_name="reshape",
    dtype_x=helpers.dtype_and_values(
        available_dtypes=helpers.get_dtypes("valid", full=True),
        shape=st.shared(helpers.get_shape(), key="value_shape"),
    ),
    shape=helpers.reshape_shapes(
        shape=st.shared(helpers.get_shape(), key="value_shape")
    ),
    unpack_shape=st.booleans(),
)
def test_torch_instance_reshape(
    dtype_x,
    shape,
    unpack_shape,
    frontend_method_data,
    init_flags,
    method_flags,
    frontend,
    on_device,
):
    input_dtype, x = dtype_x
    shape = {
        "shape": shape,
    }
    if unpack_shape:
        method_flags.num_positional_args = len(shape["shape"]) + 1
        i = 0
        for x_ in shape["shape"]:
            shape["x{}".format(i)] = x_
            i += 1
    helpers.test_frontend_method(
        init_input_dtypes=input_dtype,
        init_all_as_kwargs_np={
            "data": x[0],
        },
        method_input_dtypes=input_dtype,
        method_all_as_kwargs_np=shape,
        frontend_method_data=frontend_method_data,
        init_flags=init_flags,
        method_flags=method_flags,
        frontend=frontend,
        on_device=on_device,
    )


# reshape_as
@handle_frontend_method(
    class_tree=CLASS_TREE,
    init_tree="torch.tensor",
    method_name="reshape_as",
    dtype_x=helpers.dtype_and_values(
        available_dtypes=helpers.get_dtypes("valid", full=True), num_arrays=2
    ),
)
def test_torch_instance_reshape_as(
    dtype_x,
    frontend_method_data,
    init_flags,
    method_flags,
    frontend,
    on_device,
):
    input_dtype, x = dtype_x
    helpers.test_frontend_method(
        init_input_dtypes=input_dtype,
        init_all_as_kwargs_np={
            "data": x[0],
        },
        method_input_dtypes=input_dtype,
        method_all_as_kwargs_np={
            "other": x[1],
        },
        frontend_method_data=frontend_method_data,
        init_flags=init_flags,
        method_flags=method_flags,
        frontend=frontend,
        on_device=on_device,
    )


# sin
@handle_frontend_method(
    class_tree=CLASS_TREE,
    init_tree="torch.tensor",
    method_name="sin",
    dtype_and_x=helpers.dtype_and_values(
        available_dtypes=helpers.get_dtypes("float"),
        allow_inf=False,
    ),
)
def test_torch_instance_sin(
    dtype_and_x,
    frontend_method_data,
    init_flags,
    method_flags,
    frontend,
    on_device,
):
    input_dtype, x = dtype_and_x
    helpers.test_frontend_method(
        init_input_dtypes=input_dtype,
        init_all_as_kwargs_np={
            "data": x[0],
        },
        method_input_dtypes=input_dtype,
        method_all_as_kwargs_np={},
        frontend_method_data=frontend_method_data,
        init_flags=init_flags,
        method_flags=method_flags,
        frontend=frontend,
        on_device=on_device,
    )


# arcsin
@handle_frontend_method(
    class_tree=CLASS_TREE,
    init_tree="torch.tensor",
    method_name="arcsin",
    dtype_and_x=helpers.dtype_and_values(
        available_dtypes=helpers.get_dtypes("float"),
        allow_inf=False,
    ),
)
def test_torch_instance_arcsin(
    dtype_and_x,
    frontend_method_data,
    init_flags,
    method_flags,
    frontend,
    on_device,
):
    input_dtype, x = dtype_and_x
    helpers.test_frontend_method(
        init_input_dtypes=input_dtype,
        init_all_as_kwargs_np={
            "data": x[0],
        },
        method_input_dtypes=input_dtype,
        method_all_as_kwargs_np={},
        frontend_method_data=frontend_method_data,
        init_flags=init_flags,
        method_flags=method_flags,
        frontend=frontend,
        on_device=on_device,
    )


# sum
@handle_frontend_method(
    class_tree=CLASS_TREE,
    init_tree="torch.tensor",
    method_name="sum",
    dtype_x_dim=_get_castable_dtype(
        min_value=-1e04,
        max_value=1e04,
    ),
    keepdim=st.booleans(),
)
def test_torch_instance_sum(
    dtype_x_dim,
    keepdim,
    frontend_method_data,
    init_flags,
    method_flags,
    frontend,
    on_device,
):
    input_dtype, x, dim, castable_dtype = dtype_x_dim
    if method_flags.as_variable:
        castable_dtype = input_dtype
    input_dtype = [input_dtype]
    helpers.test_frontend_method(
        init_input_dtypes=input_dtype,
        init_all_as_kwargs_np={
            "data": x[0],
        },
        method_input_dtypes=input_dtype,
        method_all_as_kwargs_np={
            "dim": dim,
            "keepdim": keepdim,
            "dtype": castable_dtype,
        },
        frontend_method_data=frontend_method_data,
        init_flags=init_flags,
        method_flags=method_flags,
        frontend=frontend,
        on_device=on_device,
    )


# atan
@handle_frontend_method(
    class_tree=CLASS_TREE,
    init_tree="torch.tensor",
    method_name="atan",
    dtype_and_x=helpers.dtype_and_values(
        available_dtypes=helpers.get_dtypes("float"),
        allow_inf=False,
    ),
)
def test_torch_instance_atan(
    dtype_and_x,
    frontend_method_data,
    init_flags,
    method_flags,
    frontend,
    on_device,
):
    input_dtype, x = dtype_and_x
    helpers.test_frontend_method(
        init_input_dtypes=input_dtype,
        init_all_as_kwargs_np={
            "data": x[0],
        },
        method_input_dtypes=input_dtype,
        method_all_as_kwargs_np={},
        frontend_method_data=frontend_method_data,
        init_flags=init_flags,
        method_flags=method_flags,
        frontend=frontend,
        on_device=on_device,
    )


# atan2
@handle_frontend_method(
    class_tree=CLASS_TREE,
    init_tree="torch.tensor",
    method_name="atan2",
    dtype_and_x=helpers.dtype_and_values(
        available_dtypes=helpers.get_dtypes("float"),
        num_arrays=2,
    ),
)
def test_torch_instance_atan2(
    dtype_and_x,
    frontend_method_data,
    init_flags,
    method_flags,
    frontend,
    on_device,
):
    input_dtype, x = dtype_and_x
    helpers.test_frontend_method(
        init_input_dtypes=input_dtype,
        init_all_as_kwargs_np={
            "data": x[0],
        },
        method_input_dtypes=input_dtype,
        method_all_as_kwargs_np={
            "other": x[1],
        },
        frontend_method_data=frontend_method_data,
        init_flags=init_flags,
        method_flags=method_flags,
        frontend=frontend,
        on_device=on_device,
    )


# sin_
@handle_frontend_method(
    class_tree=CLASS_TREE,
    init_tree="torch.tensor",
    method_name="sin_",
    dtype_and_x=helpers.dtype_and_values(
        available_dtypes=helpers.get_dtypes("float"),
        allow_inf=False,
    ),
)
def test_torch_instance_sin_(
    dtype_and_x,
    frontend_method_data,
    init_flags,
    method_flags,
    frontend,
    on_device,
):
    input_dtype, x = dtype_and_x
    helpers.test_frontend_method(
        init_input_dtypes=input_dtype,
        init_all_as_kwargs_np={
            "data": x[0],
        },
        method_input_dtypes=input_dtype,
        method_all_as_kwargs_np={},
        frontend_method_data=frontend_method_data,
        init_flags=init_flags,
        method_flags=method_flags,
        frontend=frontend,
        on_device=on_device,
    )


# cos
@handle_frontend_method(
    class_tree=CLASS_TREE,
    init_tree="torch.tensor",
    method_name="cos",
    dtype_and_x=helpers.dtype_and_values(
        available_dtypes=helpers.get_dtypes("float"),
        allow_inf=False,
    ),
)
def test_torch_instance_cos(
    dtype_and_x,
    frontend_method_data,
    init_flags,
    method_flags,
    frontend,
    on_device,
):
    input_dtype, x = dtype_and_x
    helpers.test_frontend_method(
        init_input_dtypes=input_dtype,
        init_all_as_kwargs_np={
            "data": x[0],
        },
        method_input_dtypes=input_dtype,
        method_all_as_kwargs_np={},
        frontend_method_data=frontend_method_data,
        init_flags=init_flags,
        method_flags=method_flags,
        frontend=frontend,
        on_device=on_device,
    )


# cos_
@handle_frontend_method(
    class_tree=CLASS_TREE,
    init_tree="torch.tensor",
    method_name="cos_",
    dtype_and_x=helpers.dtype_and_values(
        available_dtypes=helpers.get_dtypes("float"),
        allow_inf=False,
    ),
)
def test_torch_instance_cos_(
    dtype_and_x,
    frontend_method_data,
    init_flags,
    method_flags,
    frontend,
    on_device,
):
    input_dtype, x = dtype_and_x
    helpers.test_frontend_method(
        init_input_dtypes=input_dtype,
        init_all_as_kwargs_np={
            "data": list(x[0]) if type(x[0]) == int else x[0],
        },
        method_input_dtypes=input_dtype,
        method_all_as_kwargs_np={},
        frontend_method_data=frontend_method_data,
        init_flags=init_flags,
        method_flags=method_flags,
        frontend=frontend,
        on_device=on_device,
    )


# sinh
@handle_frontend_method(
    class_tree=CLASS_TREE,
    init_tree="torch.tensor",
    method_name="sinh",
    dtype_and_x=helpers.dtype_and_values(
        available_dtypes=helpers.get_dtypes("float"),
        allow_inf=False,
    ),
)
def test_torch_instance_sinh(
    dtype_and_x,
    frontend_method_data,
    init_flags,
    method_flags,
    frontend,
    on_device,
):
    input_dtype, x = dtype_and_x
    helpers.test_frontend_method(
        init_input_dtypes=input_dtype,
        init_all_as_kwargs_np={
            "data": x[0],
        },
        method_input_dtypes=input_dtype,
        method_all_as_kwargs_np={},
        frontend_method_data=frontend_method_data,
        init_flags=init_flags,
        method_flags=method_flags,
        frontend=frontend,
        on_device=on_device,
    )


# sinh_
@handle_frontend_method(
    class_tree=CLASS_TREE,
    init_tree="torch.tensor",
    method_name="sinh_",
    dtype_and_x=helpers.dtype_and_values(
        available_dtypes=helpers.get_dtypes("float"),
        allow_inf=False,
    ),
)
def test_torch_instance_sinh_(
    dtype_and_x,
    frontend_method_data,
    init_flags,
    method_flags,
    frontend,
    on_device,
):
    input_dtype, x = dtype_and_x
    helpers.test_frontend_method(
        init_input_dtypes=input_dtype,
        init_all_as_kwargs_np={
            "data": x[0],
        },
        method_input_dtypes=input_dtype,
        method_all_as_kwargs_np={},
        frontend_method_data=frontend_method_data,
        init_flags=init_flags,
        method_flags=method_flags,
        frontend=frontend,
        on_device=on_device,
    )


# cosh
@handle_frontend_method(
    class_tree=CLASS_TREE,
    init_tree="torch.tensor",
    method_name="cosh",
    dtype_and_x=helpers.dtype_and_values(
        available_dtypes=helpers.get_dtypes("float"),
        allow_inf=False,
    ),
)
def test_torch_instance_cosh(
    dtype_and_x,
    frontend_method_data,
    init_flags,
    method_flags,
    frontend,
    on_device,
):
    input_dtype, x = dtype_and_x
    helpers.test_frontend_method(
        init_input_dtypes=input_dtype,
        init_all_as_kwargs_np={
            "data": x[0],
        },
        method_input_dtypes=input_dtype,
        method_all_as_kwargs_np={},
        frontend_method_data=frontend_method_data,
        init_flags=init_flags,
        method_flags=method_flags,
        frontend=frontend,
        on_device=on_device,
    )


# cosh_
@handle_frontend_method(
    class_tree=CLASS_TREE,
    init_tree="torch.tensor",
    method_name="cosh_",
    dtype_and_x=helpers.dtype_and_values(
        available_dtypes=helpers.get_dtypes("float"),
        allow_inf=False,
    ),
)
def test_torch_instance_cosh_(
    dtype_and_x,
    frontend_method_data,
    init_flags,
    method_flags,
    frontend,
    on_device,
):
    input_dtype, x = dtype_and_x
    helpers.test_frontend_method(
        init_input_dtypes=input_dtype,
        init_all_as_kwargs_np={
            "data": x[0],
        },
        method_input_dtypes=input_dtype,
        method_all_as_kwargs_np={},
        frontend_method_data=frontend_method_data,
        init_flags=init_flags,
        method_flags=method_flags,
        frontend=frontend,
        on_device=on_device,
        rtol_=1e-2,
        atol_=1e-2,
    )


# view
@handle_frontend_method(
    class_tree=CLASS_TREE,
    init_tree="torch.tensor",
    method_name="view",
    dtype_x=helpers.dtype_and_values(
        available_dtypes=helpers.get_dtypes("valid", full=True),
        shape=st.shared(helpers.get_shape(), key="value_shape"),
    ),
    shape=helpers.reshape_shapes(
        shape=st.shared(helpers.get_shape(), key="value_shape")
    ),
)
def test_torch_instance_view(
    dtype_x,
    shape,
    frontend_method_data,
    init_flags,
    method_flags,
    frontend,
    on_device,
):
    input_dtype, x = dtype_x
    helpers.test_frontend_method(
        init_input_dtypes=input_dtype,
        init_all_as_kwargs_np={
            "data": x[0],
        },
        method_input_dtypes=input_dtype,
        method_all_as_kwargs_np={
            "shape": shape,
        },
        frontend_method_data=frontend_method_data,
        init_flags=init_flags,
        method_flags=method_flags,
        frontend=frontend,
        on_device=on_device,
    )


@handle_frontend_method(
    class_tree=CLASS_TREE,
    init_tree="torch.tensor",
    method_name="float",
    dtype_x=helpers.dtype_and_values(
        available_dtypes=helpers.get_dtypes("valid", full=True),
    ),
)
def test_torch_instance_float(
    dtype_x,
    frontend_method_data,
    init_flags,
    method_flags,
    frontend,
    on_device,
):
    input_dtype, x = dtype_x
    helpers.test_frontend_method(
        init_input_dtypes=input_dtype,
        init_all_as_kwargs_np={
            "data": x[0],
        },
        method_input_dtypes=input_dtype,
        method_all_as_kwargs_np={},
        frontend_method_data=frontend_method_data,
        init_flags=init_flags,
        method_flags=method_flags,
        frontend=frontend,
        on_device=on_device,
    )


# asinh
@handle_frontend_method(
    class_tree=CLASS_TREE,
    init_tree="torch.tensor",
    method_name="asinh",
    dtype_and_x=helpers.dtype_and_values(
        available_dtypes=helpers.get_dtypes("float"),
        allow_inf=False,
    ),
)
def test_torch_instance_asinh(
    dtype_and_x,
    frontend_method_data,
    init_flags,
    method_flags,
    frontend,
    on_device,
):
    input_dtype, x = dtype_and_x
    helpers.test_frontend_method(
        init_input_dtypes=input_dtype,
        init_all_as_kwargs_np={
            "data": x[0],
        },
        method_input_dtypes=input_dtype,
        method_all_as_kwargs_np={},
        frontend_method_data=frontend_method_data,
        init_flags=init_flags,
        method_flags=method_flags,
        frontend=frontend,
        rtol_=1e-2,
        atol_=1e-2,
        on_device=on_device,
    )


# asinh_
@handle_frontend_method(
    class_tree=CLASS_TREE,
    init_tree="torch.tensor",
    method_name="asinh_",
    dtype_and_x=helpers.dtype_and_values(
        available_dtypes=helpers.get_dtypes("float"),
        allow_inf=False,
    ),
)
def test_torch_instance_asinh_(
    dtype_and_x,
    frontend_method_data,
    init_flags,
    method_flags,
    frontend,
    on_device,
):
    input_dtype, x = dtype_and_x
    helpers.test_frontend_method(
        init_input_dtypes=input_dtype,
        init_all_as_kwargs_np={
            "data": x[0],
        },
        method_input_dtypes=input_dtype,
        method_all_as_kwargs_np={},
        frontend_method_data=frontend_method_data,
        init_flags=init_flags,
        method_flags=method_flags,
        frontend=frontend,
        rtol_=1e-2,
        atol_=1e-2,
        on_device=on_device,
    )


# tan
@handle_frontend_method(
    class_tree=CLASS_TREE,
    init_tree="torch.tensor",
    method_name="tan",
    dtype_and_x=helpers.dtype_and_values(
        available_dtypes=helpers.get_dtypes("float"),
        allow_inf=False,
    ),
)
def test_torch_instance_tan(
    dtype_and_x,
    frontend_method_data,
    init_flags,
    method_flags,
    frontend,
    on_device,
):
    input_dtype, x = dtype_and_x
    helpers.test_frontend_method(
        init_input_dtypes=input_dtype,
        init_all_as_kwargs_np={
            "data": x[0],
        },
        method_input_dtypes=input_dtype,
        method_all_as_kwargs_np={},
        frontend_method_data=frontend_method_data,
        init_flags=init_flags,
        method_flags=method_flags,
        frontend=frontend,
        on_device=on_device,
    )


# tanh
@handle_frontend_method(
    class_tree=CLASS_TREE,
    init_tree="torch.tensor",
    method_name="tanh",
    dtype_and_x=helpers.dtype_and_values(
        available_dtypes=helpers.get_dtypes("float"),
        allow_inf=False,
    ),
)
def test_torch_instance_tanh(
    dtype_and_x,
    frontend_method_data,
    init_flags,
    method_flags,
    frontend,
    on_device,
):
    input_dtype, x = dtype_and_x
    helpers.test_frontend_method(
        init_input_dtypes=input_dtype,
        init_all_as_kwargs_np={
            "data": x[0],
        },
        method_input_dtypes=input_dtype,
        method_all_as_kwargs_np={},
        frontend_method_data=frontend_method_data,
        init_flags=init_flags,
        method_flags=method_flags,
        frontend=frontend,
        on_device=on_device,
    )


# tanh_
@handle_frontend_method(
    class_tree=CLASS_TREE,
    init_tree="torch.tensor",
    method_name="tanh_",
    dtype_and_x=helpers.dtype_and_values(
        available_dtypes=helpers.get_dtypes("float"),
        allow_inf=False,
    ),
)
def test_torch_instance_tanh_(
    dtype_and_x,
    frontend_method_data,
    init_flags,
    method_flags,
    frontend,
    on_device,
):
    input_dtype, x = dtype_and_x
    helpers.test_frontend_method(
        init_input_dtypes=input_dtype,
        init_all_as_kwargs_np={
            "data": x[0],
        },
        method_input_dtypes=input_dtype,
        method_all_as_kwargs_np={},
        frontend_method_data=frontend_method_data,
        init_flags=init_flags,
        method_flags=method_flags,
        frontend=frontend,
        on_device=on_device,
    )


# asin
@handle_frontend_method(
    class_tree=CLASS_TREE,
    init_tree="torch.tensor",
    method_name="asin",
    dtype_and_x=helpers.dtype_and_values(
        available_dtypes=helpers.get_dtypes("float"),
        allow_inf=False,
    ),
)
def test_torch_instance_asin(
    dtype_and_x,
    frontend_method_data,
    init_flags,
    method_flags,
    frontend,
    on_device,
):
    input_dtype, x = dtype_and_x
    helpers.test_frontend_method(
        init_input_dtypes=input_dtype,
        init_all_as_kwargs_np={
            "data": x[0],
        },
        method_input_dtypes=input_dtype,
        method_all_as_kwargs_np={},
        frontend_method_data=frontend_method_data,
        init_flags=init_flags,
        method_flags=method_flags,
        frontend=frontend,
        on_device=on_device,
    )


# amax
@handle_frontend_method(
    class_tree=CLASS_TREE,
    init_tree="torch.tensor",
    method_name="amax",
    dtype_x=helpers.dtype_and_values(
        available_dtypes=helpers.get_dtypes("numeric", full=True),
    ),
)
def test_torch_instance_amax(
    dtype_x,
    frontend_method_data,
    init_flags,
    method_flags,
    frontend,
    on_device,
):
    input_dtype, x = dtype_x
    helpers.test_frontend_method(
        init_input_dtypes=input_dtype,
        init_all_as_kwargs_np={
            "data": x[0],
        },
        method_input_dtypes=input_dtype,
        method_all_as_kwargs_np={},
        frontend_method_data=frontend_method_data,
        init_flags=init_flags,
        method_flags=method_flags,
        frontend=frontend,
        on_device=on_device,
    )


# abs
@handle_frontend_method(
    class_tree=CLASS_TREE,
    init_tree="torch.tensor",
    method_name="abs",
    dtype_and_x=helpers.dtype_and_values(
        available_dtypes=helpers.get_dtypes("float"),
    ),
)
def test_torch_instance_abs(
    dtype_and_x,
    frontend_method_data,
    init_flags,
    method_flags,
    frontend,
    on_device,
):
    input_dtype, x = dtype_and_x
    helpers.test_frontend_method(
        init_input_dtypes=input_dtype,
        init_all_as_kwargs_np={
            "data": x[0],
        },
        method_input_dtypes=input_dtype,
        method_all_as_kwargs_np={},
        frontend_method_data=frontend_method_data,
        init_flags=init_flags,
        method_flags=method_flags,
        frontend=frontend,
        on_device=on_device,
    )


# abs_
@handle_frontend_method(
    class_tree=CLASS_TREE,
    init_tree="torch.tensor",
    method_name="abs_",
    dtype_and_x=helpers.dtype_and_values(
        available_dtypes=helpers.get_dtypes("float"),
    ),
)
def test_torch_instance_abs_(
    dtype_and_x,
    frontend_method_data,
    init_flags,
    method_flags,
    frontend,
    on_device,
):
    input_dtype, x = dtype_and_x
    helpers.test_frontend_method(
        init_input_dtypes=input_dtype,
        init_all_as_kwargs_np={
            "data": x[0],
        },
        method_input_dtypes=input_dtype,
        method_all_as_kwargs_np={},
        frontend_method_data=frontend_method_data,
        init_flags=init_flags,
        method_flags=method_flags,
        frontend=frontend,
        on_device=on_device,
    )


# amin
@handle_frontend_method(
    class_tree=CLASS_TREE,
    init_tree="torch.tensor",
    method_name="amin",
    dtype_x=helpers.dtype_and_values(
        available_dtypes=helpers.get_dtypes("numeric", full=True),
    ),
)
def test_torch_instance_amin(
    dtype_x,
    frontend_method_data,
    init_flags,
    method_flags,
    frontend,
    on_device,
):
    input_dtype, x = dtype_x
    helpers.test_frontend_method(
        init_input_dtypes=input_dtype,
        init_all_as_kwargs_np={
            "data": x[0],
        },
        method_input_dtypes=input_dtype,
        method_all_as_kwargs_np={},
        frontend_method_data=frontend_method_data,
        init_flags=init_flags,
        method_flags=method_flags,
        frontend=frontend,
        on_device=on_device,
    )


# aminmax
@handle_frontend_method(
    class_tree=CLASS_TREE,
    init_tree="torch.tensor",
    method_name="aminmax",
    dtype_x=helpers.dtype_and_values(
        available_dtypes=helpers.get_dtypes("numeric", full=True),
    ),
    keepdim=st.booleans(),
)
def test_torch_instance_aminmax(
    dtype_x,
    keepdim,
    frontend_method_data,
    init_flags,
    method_flags,
    frontend,
    on_device,
):
    input_dtype, x = dtype_x
    helpers.test_frontend_method(
        init_input_dtypes=input_dtype,
        init_all_as_kwargs_np={
            "data": x[0],
        },
        method_input_dtypes=input_dtype,
        method_all_as_kwargs_np={
            "keepdim": keepdim,
        },
        frontend_method_data=frontend_method_data,
        init_flags=init_flags,
        method_flags=method_flags,
        frontend=frontend,
        on_device=on_device,
    )


# contiguous
@handle_frontend_method(
    class_tree=CLASS_TREE,
    init_tree="torch.tensor",
    method_name="contiguous",
    dtype_and_x=helpers.dtype_and_values(
        available_dtypes=helpers.get_dtypes("float"),
        allow_inf=False,
    ),
)
def test_torch_instance_contiguous(
    dtype_and_x,
    frontend_method_data,
    init_flags,
    method_flags,
    frontend,
    on_device,
):
    input_dtype, x = dtype_and_x
    helpers.test_frontend_method(
        init_input_dtypes=input_dtype,
        init_all_as_kwargs_np={
            "data": x[0],
        },
        method_input_dtypes=input_dtype,
        method_all_as_kwargs_np={},
        frontend_method_data=frontend_method_data,
        init_flags=init_flags,
        method_flags=method_flags,
        frontend=frontend,
        on_device=on_device,
    )


# log
@handle_frontend_method(
    class_tree=CLASS_TREE,
    init_tree="torch.tensor",
    method_name="log",
    dtype_and_x=helpers.dtype_and_values(
        available_dtypes=helpers.get_dtypes("float"),
        allow_inf=False,
    ),
)
def test_torch_instance_log(
    dtype_and_x,
    frontend_method_data,
    init_flags,
    method_flags,
    frontend,
    on_device,
):
    input_dtype, x = dtype_and_x
    helpers.test_frontend_method(
        init_input_dtypes=input_dtype,
        init_all_as_kwargs_np={
            "data": x[0],
        },
        method_input_dtypes=input_dtype,
        method_all_as_kwargs_np={},
        frontend_method_data=frontend_method_data,
        init_flags=init_flags,
        method_flags=method_flags,
        frontend=frontend,
        on_device=on_device,
    )


# log_
@handle_frontend_method(
    class_tree=CLASS_TREE,
    init_tree="torch.tensor",
    method_name="log_",
    dtype_and_x=helpers.dtype_and_values(
        available_dtypes=helpers.get_dtypes("float"),
        allow_inf=False,
    ),
)
def test_torch_instance_log_(
    dtype_and_x,
    frontend_method_data,
    init_flags,
    method_flags,
    frontend,
    on_device,
):
    input_dtype, x = dtype_and_x
    helpers.test_frontend_method(
        init_input_dtypes=input_dtype,
        init_all_as_kwargs_np={
            "data": x[0],
        },
        method_input_dtypes=input_dtype,
        method_all_as_kwargs_np={},
        frontend_method_data=frontend_method_data,
        init_flags=init_flags,
        method_flags=method_flags,
        frontend=frontend,
        on_device=on_device,
    )


# log2
@handle_frontend_method(
    class_tree=CLASS_TREE,
    init_tree="torch.tensor",
    method_name="log2",
    dtype_and_x=helpers.dtype_and_values(
        available_dtypes=helpers.get_dtypes("float"),
        allow_inf=False,
    ),
)
def test_torch_instance_log2(
    dtype_and_x,
    frontend_method_data,
    init_flags,
    method_flags,
    frontend,
    on_device,
):
    input_dtype, x = dtype_and_x
    helpers.test_frontend_method(
        init_input_dtypes=input_dtype,
        init_all_as_kwargs_np={
            "data": x[0],
        },
        method_input_dtypes=input_dtype,
        method_all_as_kwargs_np={},
        frontend_method_data=frontend_method_data,
        init_flags=init_flags,
        method_flags=method_flags,
        frontend=frontend,
        on_device=on_device,
    )


# __add__
@handle_frontend_method(
    class_tree=CLASS_TREE,
    init_tree="torch.tensor",
    method_name="__add__",
    dtype_and_x=helpers.dtype_and_values(
        available_dtypes=helpers.get_dtypes("float"),
        num_arrays=2,
        min_value=-1e04,
        max_value=1e04,
        allow_inf=False,
    ),
)
def test_torch_special_add(
    dtype_and_x,
    frontend_method_data,
    init_flags,
    method_flags,
    frontend,
    on_device,
):
    input_dtype, x = dtype_and_x
    helpers.test_frontend_method(
        init_input_dtypes=input_dtype,
        init_all_as_kwargs_np={
            "data": x[0],
        },
        method_input_dtypes=input_dtype,
        method_all_as_kwargs_np={
            "other": x[1],
        },
        frontend_method_data=frontend_method_data,
        init_flags=init_flags,
        method_flags=method_flags,
        frontend=frontend,
        on_device=on_device,
    )


# arcsinh
@handle_frontend_method(
    class_tree=CLASS_TREE,
    init_tree="torch.tensor",
    method_name="arcsinh",
    dtype_and_x=helpers.dtype_and_values(
        min_value=-1.0,
        max_value=1.0,
        available_dtypes=helpers.get_dtypes("float"),
    ),
)
def test_torch_instance_arcsinh(
    dtype_and_x,
    frontend_method_data,
    init_flags,
    method_flags,
    frontend,
    on_device,
):
    input_dtype, x = dtype_and_x
    helpers.test_frontend_method(
        init_input_dtypes=input_dtype,
        init_all_as_kwargs_np={
            "data": x[0],
        },
        method_input_dtypes=[],
        method_all_as_kwargs_np={},
        frontend_method_data=frontend_method_data,
        init_flags=init_flags,
        method_flags=method_flags,
        frontend=frontend,
        on_device=on_device,
    )


# __long__
@handle_frontend_method(
    class_tree=CLASS_TREE,
    init_tree="torch.tensor",
    method_name="__long__",
    dtype_and_x=helpers.dtype_and_values(
        available_dtypes=helpers.get_dtypes("integer"),
        min_value=-1e04,
        max_value=1e04,
        allow_inf=False,
    ),
)
def test_torch_special_long(
    dtype_and_x,
    frontend_method_data,
    init_flags,
    method_flags,
    frontend,
    on_device,
):
    input_dtype, x = dtype_and_x
    helpers.test_frontend_method(
        init_input_dtypes=input_dtype,
        init_all_as_kwargs_np={
            "data": x[0],
        },
        method_input_dtypes=input_dtype,
        method_all_as_kwargs_np={},
        frontend_method_data=frontend_method_data,
        init_flags=init_flags,
        method_flags=method_flags,
        frontend=frontend,
        on_device=on_device,
    )


# __radd__
@handle_frontend_method(
    class_tree=CLASS_TREE,
    init_tree="torch.tensor",
    method_name="__radd__",
    dtype_and_x=helpers.dtype_and_values(
        available_dtypes=helpers.get_dtypes("float"),
        num_arrays=2,
        min_value=-1e04,
        max_value=1e04,
        allow_inf=False,
    ),
)
def test_torch_special_radd(
    dtype_and_x,
    frontend_method_data,
    init_flags,
    method_flags,
    frontend,
    on_device,
):
    input_dtype, x = dtype_and_x
    helpers.test_frontend_method(
        init_input_dtypes=input_dtype,
        init_all_as_kwargs_np={
            "data": x[0],
        },
        method_input_dtypes=input_dtype,
        method_all_as_kwargs_np={
            "other": x[1],
        },
        frontend_method_data=frontend_method_data,
        init_flags=init_flags,
        method_flags=method_flags,
        frontend=frontend,
        on_device=on_device,
    )


# __sub__
@handle_frontend_method(
    class_tree=CLASS_TREE,
    init_tree="torch.tensor",
    method_name="__sub__",
    dtype_and_x=helpers.dtype_and_values(
        available_dtypes=helpers.get_dtypes("float"),
        num_arrays=2,
        min_value=-1e04,
        max_value=1e04,
        allow_inf=False,
    ),
)
def test_torch_special_sub(
    dtype_and_x,
    frontend_method_data,
    init_flags,
    method_flags,
    frontend,
    on_device,
):
    input_dtype, x = dtype_and_x
    helpers.test_frontend_method(
        init_input_dtypes=input_dtype,
        init_all_as_kwargs_np={
            "data": x[0],
        },
        method_input_dtypes=input_dtype,
        method_all_as_kwargs_np={
            "other": x[1],
        },
        frontend_method_data=frontend_method_data,
        init_flags=init_flags,
        method_flags=method_flags,
        frontend=frontend,
        on_device=on_device,
    )


# __mul__
@handle_frontend_method(
    class_tree=CLASS_TREE,
    init_tree="torch.tensor",
    method_name="__mul__",
    dtype_and_x=helpers.dtype_and_values(
        available_dtypes=helpers.get_dtypes("float"),
        num_arrays=2,
        min_value=-1e04,
        max_value=1e04,
        allow_inf=False,
    ),
)
def test_torch_special_mul(
    dtype_and_x,
    frontend_method_data,
    init_flags,
    method_flags,
    frontend,
    on_device,
):
    input_dtype, x = dtype_and_x
    helpers.test_frontend_method(
        init_input_dtypes=input_dtype,
        init_all_as_kwargs_np={
            "data": x[0],
        },
        method_input_dtypes=input_dtype,
        method_all_as_kwargs_np={
            "other": x[1],
        },
        frontend_method_data=frontend_method_data,
        init_flags=init_flags,
        method_flags=method_flags,
        frontend=frontend,
        on_device=on_device,
    )


# __rsub__
@handle_frontend_method(
    class_tree=CLASS_TREE,
    init_tree="torch.tensor",
    method_name="__rsub__",
    dtype_and_x=helpers.dtype_and_values(
        available_dtypes=helpers.get_dtypes("numeric"),
        num_arrays=2,
    ),
)
def test_torch_special_rsub(
    dtype_and_x,
    frontend_method_data,
    init_flags,
    method_flags,
    frontend,
    on_device,
):
    input_dtype, x = dtype_and_x
    helpers.test_frontend_method(
        init_input_dtypes=input_dtype,
        init_all_as_kwargs_np={
            "data": x[0],
        },
        method_input_dtypes=input_dtype,
        method_all_as_kwargs_np={
            "other": x[1],
        },
        frontend_method_data=frontend_method_data,
        init_flags=init_flags,
        method_flags=method_flags,
        frontend=frontend,
        on_device=on_device,
    )


# __rmul__
@handle_frontend_method(
    class_tree=CLASS_TREE,
    init_tree="torch.tensor",
    method_name="__rmul__",
    dtype_and_x=helpers.dtype_and_values(
        available_dtypes=helpers.get_dtypes("float"),
        num_arrays=2,
        min_value=-1e04,
        max_value=1e04,
        allow_inf=False,
    ),
)
def test_torch_special_rmul(
    dtype_and_x,
    frontend_method_data,
    init_flags,
    method_flags,
    frontend,
    on_device,
):
    input_dtype, x = dtype_and_x
    helpers.test_frontend_method(
        init_input_dtypes=input_dtype,
        init_all_as_kwargs_np={
            "data": x[0],
        },
        method_input_dtypes=input_dtype,
        method_all_as_kwargs_np={
            "other": x[1],
        },
        frontend_method_data=frontend_method_data,
        init_flags=init_flags,
        method_flags=method_flags,
        frontend=frontend,
        on_device=on_device,
    )


# __truediv__
@handle_frontend_method(
    class_tree=CLASS_TREE,
    init_tree="torch.tensor",
    method_name="__truediv__",
    dtype_and_x=helpers.dtype_and_values(
        available_dtypes=helpers.get_dtypes("float"),
        shared_dtype=True,
        num_arrays=2,
        min_value=-1e04,
        max_value=1e04,
        allow_inf=False,
    ),
)
def test_torch_special_truediv(
    dtype_and_x,
    frontend_method_data,
    init_flags,
    method_flags,
    frontend,
    on_device,
):
    input_dtype, x = dtype_and_x
    helpers.test_frontend_method(
        init_input_dtypes=input_dtype,
        init_all_as_kwargs_np={
            "data": x[0],
        },
        method_input_dtypes=input_dtype,
        method_all_as_kwargs_np={
            "other": x[1],
        },
        frontend_method_data=frontend_method_data,
        init_flags=init_flags,
        method_flags=method_flags,
        frontend=frontend,
        on_device=on_device,
    )


# remainder
@handle_frontend_method(
    class_tree=CLASS_TREE,
    init_tree="torch.tensor",
    method_name="remainder",
    dtype_and_x=helpers.dtype_and_values(
        available_dtypes=helpers.get_dtypes("float"),
        large_abs_safety_factor=2.5,
        small_abs_safety_factor=2.5,
        shared_dtype=True,
        num_arrays=2,
    ),
)
def test_torch_remainder(
    dtype_and_x,
    frontend_method_data,
    init_flags,
    method_flags,
    frontend,
    on_device,
):
    input_dtype, x = dtype_and_x
    helpers.test_frontend_method(
        init_input_dtypes=input_dtype,
        init_all_as_kwargs_np={
            "data": x[0],
        },
        method_input_dtypes=input_dtype,
        method_all_as_kwargs_np={
            "other": x[1],
        },
        frontend_method_data=frontend_method_data,
        init_flags=init_flags,
        method_flags=method_flags,
        frontend=frontend,
        on_device=on_device,
    )


@st.composite
def _to_helper(draw):
    dtype_x = draw(
        helpers.dtype_and_values(
            available_dtypes=helpers.get_dtypes("valid"),
            num_arrays=2,
            large_abs_safety_factor=3,
        )
    )
    input_dtype, x = dtype_x
    arg = draw(st.sampled_from(["tensor", "dtype", "device"]))
    if arg == "tensor":
        method_num_positional_args = 1
        method_all_as_kwargs_np = {"other": x[1]}
    elif arg == "dtype":
        method_num_positional_args = 1
        dtype = draw(helpers.get_dtypes("valid", full=False))[0]
        method_all_as_kwargs_np = {"dtype": dtype}
    else:
        method_num_positional_args = 0
        device = draw(st.just("cpu"))
        dtype = draw(helpers.get_dtypes("valid", full=False, none=True))[0]
        method_all_as_kwargs_np = {"dtype": dtype, "device": device}
    return input_dtype, x, method_num_positional_args, method_all_as_kwargs_np


# to
@handle_frontend_method(
    class_tree=CLASS_TREE,
    init_tree="torch.tensor",
    method_name="to",
    args_kwargs=_to_helper(),
)
def test_torch_instance_to(
    args_kwargs,
    frontend_method_data,
    init_flags,
    method_flags,
    frontend,
    on_device,
):
    input_dtype, x, method_num_positional_args, method_all_as_kwargs_np = args_kwargs
    method_flags.num_positional_args = method_num_positional_args
    helpers.test_frontend_method(
        init_input_dtypes=input_dtype,
        init_all_as_kwargs_np={
            "data": x[0],
        },
        method_input_dtypes=input_dtype,
        method_all_as_kwargs_np=method_all_as_kwargs_np,
        frontend_method_data=frontend_method_data,
        init_flags=init_flags,
        method_flags=method_flags,
        frontend=frontend,
        on_device=on_device,
    )


# arctan
@handle_frontend_method(
    class_tree=CLASS_TREE,
    init_tree="torch.tensor",
    method_name="arctan",
    dtype_and_x=helpers.dtype_and_values(
        available_dtypes=helpers.get_dtypes("float"),
        allow_inf=False,
    ),
)
def test_torch_instance_arctan(
    dtype_and_x,
    frontend_method_data,
    init_flags,
    method_flags,
    frontend,
    on_device,
):
    input_dtype, x = dtype_and_x
    helpers.test_frontend_method(
        init_input_dtypes=input_dtype,
        init_all_as_kwargs_np={
            "data": x[0],
        },
        method_input_dtypes=input_dtype,
        method_all_as_kwargs_np={},
        frontend_method_data=frontend_method_data,
        init_flags=init_flags,
        method_flags=method_flags,
        frontend=frontend,
        on_device=on_device,
    )


# arctan_
@handle_frontend_method(
    class_tree=CLASS_TREE,
    init_tree="torch.tensor",
    method_name="arctan_",
    dtype_and_x=helpers.dtype_and_values(
        available_dtypes=helpers.get_dtypes("float"),
        allow_inf=False,
    ),
)
def test_torch_instance_arctan_(
    dtype_and_x,
    frontend_method_data,
    init_flags,
    method_flags,
    frontend,
    on_device,
):
    input_dtype, x = dtype_and_x
    helpers.test_frontend_method(
        init_input_dtypes=input_dtype,
        init_all_as_kwargs_np={
            "data": x[0],
        },
        method_input_dtypes=input_dtype,
        method_all_as_kwargs_np={},
        frontend_method_data=frontend_method_data,
        init_flags=init_flags,
        method_flags=method_flags,
        frontend=frontend,
        on_device=on_device,
    )


# arctan2
@handle_frontend_method(
    class_tree=CLASS_TREE,
    init_tree="torch.tensor",
    method_name="arctan2",
    dtype_and_x=helpers.dtype_and_values(
        available_dtypes=helpers.get_dtypes("float"),
        num_arrays=2,
    ),
)
def test_torch_instance_arctan2(
    dtype_and_x,
    frontend_method_data,
    init_flags,
    method_flags,
    frontend,
    on_device,
):
    input_dtype, x = dtype_and_x
    helpers.test_frontend_method(
        init_input_dtypes=input_dtype,
        init_all_as_kwargs_np={
            "data": x[0],
        },
        method_input_dtypes=input_dtype,
        method_all_as_kwargs_np={
            "other": x[1],
        },
        frontend_method_data=frontend_method_data,
        init_flags=init_flags,
        method_flags=method_flags,
        frontend=frontend,
        on_device=on_device,
    )


# arctan2_
@handle_frontend_method(
    class_tree=CLASS_TREE,
    init_tree="torch.tensor",
    method_name="arctan2_",
    dtype_and_x=helpers.dtype_and_values(
        available_dtypes=helpers.get_dtypes("float"),
        num_arrays=2,
    ),
)
def test_torch_instance_arctan2_(
    dtype_and_x,
    frontend_method_data,
    init_flags,
    method_flags,
    frontend,
    on_device,
):
    input_dtype, x = dtype_and_x
    helpers.test_frontend_method(
        init_input_dtypes=input_dtype,
        init_all_as_kwargs_np={
            "data": x[0],
        },
        method_input_dtypes=input_dtype,
        method_all_as_kwargs_np={
            "other": x[1],
        },
        frontend_method_data=frontend_method_data,
        init_flags=init_flags,
        method_flags=method_flags,
        frontend=frontend,
        on_device=on_device,
    )


# acos
@handle_frontend_method(
    class_tree=CLASS_TREE,
    init_tree="torch.tensor",
    method_name="acos",
    dtype_and_x=helpers.dtype_and_values(
        available_dtypes=helpers.get_dtypes("float"),
        allow_inf=False,
    ),
)
def test_torch_instance_acos(
    dtype_and_x,
    frontend_method_data,
    init_flags,
    method_flags,
    frontend,
    on_device,
):
    input_dtype, x = dtype_and_x
    helpers.test_frontend_method(
        init_input_dtypes=input_dtype,
        init_all_as_kwargs_np={
            "data": x[0],
        },
        method_input_dtypes=input_dtype,
        method_all_as_kwargs_np={},
        frontend_method_data=frontend_method_data,
        init_flags=init_flags,
        method_flags=method_flags,
        frontend=frontend,
        on_device=on_device,
    )


# floor
@handle_frontend_method(
    class_tree=CLASS_TREE,
    init_tree="torch.tensor",
    method_name="floor",
    dtype_and_x=helpers.dtype_and_values(
        available_dtypes=helpers.get_dtypes("float"),
    ),
)
def test_torch_instance_floor(
    dtype_and_x,
    frontend_method_data,
    init_flags,
    method_flags,
    frontend,
    on_device,
):
    input_dtype, x = dtype_and_x
    helpers.test_frontend_method(
        init_input_dtypes=input_dtype,
        init_all_as_kwargs_np={
            "data": x[0],
        },
        method_input_dtypes=input_dtype,
        method_all_as_kwargs_np={},
        frontend_method_data=frontend_method_data,
        init_flags=init_flags,
        method_flags=method_flags,
        frontend=frontend,
        on_device=on_device,
    )


# new_tensor
@handle_frontend_method(
    class_tree=CLASS_TREE,
    init_tree="torch.tensor",
    method_name="new_tensor",
    dtype_and_x=helpers.dtype_and_values(
        available_dtypes=helpers.get_dtypes("numeric"),
        num_arrays=2,
    ),
)
def test_torch_instance_new_tensor(
    dtype_and_x,
    frontend_method_data,
    init_flags,
    method_flags,
    frontend,
    on_device,
):
    input_dtype, x = dtype_and_x
    helpers.test_frontend_method(
        init_input_dtypes=[input_dtype[0]],
        init_all_as_kwargs_np={
            "data": x[0],
        },
        method_input_dtypes=[input_dtype[1]],
        method_all_as_kwargs_np={
            "data": x[1],
            "dtype": input_dtype[1],
        },
        frontend_method_data=frontend_method_data,
        init_flags=init_flags,
        method_flags=method_flags,
        frontend=frontend,
        on_device=on_device,
    )


# __getitem__
@handle_frontend_method(
    class_tree=CLASS_TREE,
    init_tree="torch.tensor",
    method_name="__getitem__",
    dtype_x_index=helpers.dtype_array_index(
        available_dtypes=helpers.get_dtypes("valid"),
        allow_neg_step=False,
    ),
)
def test_torch_instance_getitem(
    dtype_x_index,
    frontend_method_data,
    init_flags,
    method_flags,
    frontend,
    on_device,
):
    input_dtype, x, index = dtype_x_index
    helpers.test_frontend_method(
        init_input_dtypes=[input_dtype[0]],
        init_all_as_kwargs_np={"data": x},
        method_input_dtypes=[input_dtype[1]],
        method_all_as_kwargs_np={"query": index},
        frontend_method_data=frontend_method_data,
        init_flags=init_flags,
        method_flags=method_flags,
        frontend=frontend,
        on_device=on_device,
    )


@st.composite
def _setitem_helper(draw, available_dtypes, allow_neg_step=True):
    input_dtype, x, index = draw(
        helpers.dtype_array_index(
            available_dtypes=available_dtypes,
            allow_neg_step=allow_neg_step,
        )
    )
    val_dtype, val = draw(
        helpers.dtype_and_values(
            available_dtypes=available_dtypes,
            shape=x[index].shape,
        )
    )
    return input_dtype + val_dtype, x, index, val[0]


# __setitem__
@handle_frontend_method(
    class_tree=CLASS_TREE,
    init_tree="torch.tensor",
    method_name="__setitem__",
    dtypes_x_index_val=_setitem_helper(
        available_dtypes=helpers.get_dtypes("valid"),
        allow_neg_step=False,
    ),
)
def test_torch_instance_setitem(
    dtypes_x_index_val,
    frontend_method_data,
    init_flags,
    method_flags,
    frontend,
    on_device,
):
    input_dtype, x, index, val = dtypes_x_index_val
    helpers.test_frontend_method(
        init_input_dtypes=[input_dtype[0]],
        init_all_as_kwargs_np={"data": x},
        method_input_dtypes=[*input_dtype[1:]],
        method_all_as_kwargs_np={"key": index, "value": val},
        frontend_method_data=frontend_method_data,
        init_flags=init_flags,
        method_flags=method_flags,
        frontend=frontend,
        on_device=on_device,
    )


# view_as
@handle_frontend_method(
    class_tree=CLASS_TREE,
    init_tree="torch.tensor",
    method_name="view_as",
    dtype_x=helpers.dtype_and_values(
        available_dtypes=helpers.get_dtypes("numeric"),
        shape=st.shared(helpers.get_shape(), key="value_shape"),
        num_arrays=2,
    ),
)
def test_torch_instance_view_as(
    dtype_x,
    frontend_method_data,
    init_flags,
    method_flags,
    frontend,
    on_device,
):
    input_dtype, x = dtype_x
    helpers.test_frontend_method(
        init_input_dtypes=input_dtype,
        init_all_as_kwargs_np={
            "data": x[0],
        },
        method_input_dtypes=input_dtype,
        method_all_as_kwargs_np={
            "other": x[1],
        },
        frontend_method_data=frontend_method_data,
        init_flags=init_flags,
        method_flags=method_flags,
        frontend=frontend,
        on_device=on_device,
    )


# unsqueeze
@handle_frontend_method(
    class_tree=CLASS_TREE,
    init_tree="torch.tensor",
    method_name="unsqueeze",
    dtype_value=helpers.dtype_and_values(
        available_dtypes=helpers.get_dtypes("valid"),
        shape=st.shared(helpers.get_shape(), key="shape"),
    ),
    dim=helpers.get_axis(
        shape=st.shared(helpers.get_shape(), key="shape"),
        allow_neg=True,
        force_int=True,
    ),
)
def test_torch_instance_unsqueeze(
    dtype_value,
    dim,
    frontend_method_data,
    init_flags,
    method_flags,
    frontend,
    on_device,
):
    input_dtype, x = dtype_value
    helpers.test_frontend_method(
        init_input_dtypes=input_dtype,
        init_all_as_kwargs_np={
            "data": x[0],
        },
        method_input_dtypes=input_dtype,
        method_all_as_kwargs_np={
            "dim": dim,
        },
        frontend_method_data=frontend_method_data,
        init_flags=init_flags,
        method_flags=method_flags,
        frontend=frontend,
        on_device=on_device,
    )


# unsqueeze_
@handle_frontend_method(
    class_tree=CLASS_TREE,
    init_tree="torch.tensor",
    method_name="unsqueeze_",
    dtype_value=helpers.dtype_and_values(
        available_dtypes=helpers.get_dtypes("valid"),
        shape=st.shared(helpers.get_shape(), key="shape"),
    ),
    dim=helpers.get_axis(
        shape=st.shared(helpers.get_shape(), key="shape"),
        allow_neg=True,
        force_int=True,
    ),
)
def test_torch_instance_unsqueeze_(
    dtype_value,
    dim,
    frontend_method_data,
    init_flags,
    method_flags,
    frontend,
    on_device,
):
    input_dtype, x = dtype_value
    helpers.test_frontend_method(
        init_input_dtypes=input_dtype,
        init_all_as_kwargs_np={
            "data": x[0],
        },
        method_input_dtypes=input_dtype,
        method_all_as_kwargs_np={
            "dim": dim,
        },
        frontend_method_data=frontend_method_data,
        init_flags=init_flags,
        method_flags=method_flags,
        frontend=frontend,
        on_device=on_device,
    )


# ravel
@handle_frontend_method(
    class_tree=CLASS_TREE,
    init_tree="torch.tensor",
    method_name="ravel",
    dtype_value=helpers.dtype_and_values(
        available_dtypes=helpers.get_dtypes("valid"),
        shape=st.shared(helpers.get_shape(min_num_dims=1), key="shape"),
    ),
)
def test_torch_instance_ravel(
    dtype_value,
    frontend_method_data,
    init_flags,
    method_flags,
    frontend,
    on_device,
):
    input_dtype, x = dtype_value
    helpers.test_frontend_method(
        init_input_dtypes=input_dtype,
        init_all_as_kwargs_np={
            "data": x[0],
        },
        method_input_dtypes=input_dtype,
        method_all_as_kwargs_np={},
        frontend_method_data=frontend_method_data,
        init_flags=init_flags,
        method_flags=method_flags,
        frontend=frontend,
        on_device=on_device,
    )


# split
@handle_frontend_method(
    class_tree=CLASS_TREE,
    init_tree="torch.tensor",
    method_name="split",
    dtype_value=helpers.dtype_and_values(
        available_dtypes=helpers.get_dtypes("valid"),
        shape=st.shared(helpers.get_shape(min_num_dims=1), key="value_shape"),
    ),
    split_size=_get_splits().filter(lambda s: s is not None),
    dim=st.shared(
        helpers.get_axis(
            shape=st.shared(helpers.get_shape(min_num_dims=1), key="value_shape"),
            force_int=True,
        ),
        key="target_axis",
    ),
)
def test_torch_instance_split(
    dtype_value,
    split_size,
    dim,
    frontend_method_data,
    init_flags,
    method_flags,
    frontend,
    on_device,
):
    input_dtype, x = dtype_value
    helpers.test_frontend_method(
        init_input_dtypes=input_dtype,
        init_all_as_kwargs_np={
            "data": x[0],
        },
        method_input_dtypes=input_dtype,
        method_all_as_kwargs_np={
            "split_size": split_size,
            "dim": dim,
        },
        frontend_method_data=frontend_method_data,
        init_flags=init_flags,
        method_flags=method_flags,
        frontend=frontend,
        on_device=on_device,
    )


# tensor_split
@handle_frontend_method(
    class_tree=CLASS_TREE,
    init_tree="torch.tensor",
    method_name="tensor_split",
    dtype_value=helpers.dtype_and_values(
        available_dtypes=helpers.get_dtypes("integer"),
        shape=st.shared(helpers.get_shape(min_num_dims=1), key="value_shape"),
    ),
    indices_or_sections=_get_splits(min_num_dims=1),
    dim=st.shared(
        helpers.get_axis(
            shape=st.shared(helpers.get_shape(min_num_dims=1), key="value_shape"),
            force_int=True,
        ),
        key="target_axis",
    ),
    method_num_positional_args=st.just(1),
)
def test_torch_instance_tensor_split(
    dtype_value,
    indices_or_sections,
    dim,
    frontend_method_data,
    init_flags,
    method_flags,
    frontend,
):
    input_dtype, x = dtype_value
    helpers.test_frontend_method(
        init_input_dtypes=input_dtype,
        init_all_as_kwargs_np={
            "data": x[0],
        },
        method_input_dtypes=[],
        method_all_as_kwargs_np={
            "indices_or_sections": indices_or_sections,
            "dim": dim,
        },
        frontend_method_data=frontend_method_data,
        init_flags=init_flags,
        method_flags=method_flags,
        frontend=frontend,
    )


# vsplit
@handle_frontend_method(
    class_tree=CLASS_TREE,
    init_tree="torch.tensor",
    method_name="vsplit",
    dtype_value=helpers.dtype_and_values(
        available_dtypes=helpers.get_dtypes("valid"),
        shape=st.shared(helpers.get_shape(min_num_dims=2), key="value_shape"),
    ),
    indices_or_sections=_get_splits(min_num_dims=2, axis=0),
)
def test_torch_instance_vsplit(
    dtype_value,
    indices_or_sections,
    frontend_method_data,
    init_flags,
    method_flags,
    frontend,
    on_device,
):
    input_dtype, x = dtype_value
    helpers.test_frontend_method(
        init_input_dtypes=input_dtype,
        init_all_as_kwargs_np={
            "data": x[0],
        },
        method_input_dtypes=[],
        method_all_as_kwargs_np={"indices_or_sections": indices_or_sections},
        frontend_method_data=frontend_method_data,
        init_flags=init_flags,
        method_flags=method_flags,
        frontend=frontend,
        on_device=on_device,
    )


# hsplit
@handle_frontend_method(
    class_tree=CLASS_TREE,
    init_tree="torch.tensor",
    method_name="hsplit",
    dtype_value=helpers.dtype_and_values(
        available_dtypes=helpers.get_dtypes("valid"),
        shape=st.shared(helpers.get_shape(min_num_dims=1), key="value_shape"),
    ),
    indices_or_sections=_get_splits(min_num_dims=1, axis=1),
)
def test_torch_instance_hsplit(
    dtype_value,
    indices_or_sections,
    frontend_method_data,
    init_flags,
    method_flags,
    frontend,
    on_device,
):
    input_dtype, x = dtype_value
    # TODO: remove the assumption when these bugfixes are merged and version-pinned
    # https://github.com/tensorflow/tensorflow/pull/59523
    # https://github.com/google/jax/pull/14275
    assume(
        not (
            len(x[0].shape) == 1 and ivy.current_backend_str() in ("tensorflow", "jax")
        )
    )
    helpers.test_frontend_method(
        init_input_dtypes=input_dtype,
        init_all_as_kwargs_np={
            "data": x[0],
        },
        method_input_dtypes=[],
        method_all_as_kwargs_np={"indices_or_sections": indices_or_sections},
        frontend_method_data=frontend_method_data,
        init_flags=init_flags,
        method_flags=method_flags,
        frontend=frontend,
        on_device=on_device,
    )


# dsplit
@handle_frontend_method(
    class_tree=CLASS_TREE,
    init_tree="torch.tensor",
    method_name="dsplit",
    dtype_value=helpers.dtype_and_values(
        available_dtypes=helpers.get_dtypes("valid"),
        shape=st.shared(helpers.get_shape(min_num_dims=3), key="value_shape"),
    ),
    indices_or_sections=_get_splits(min_num_dims=3, axis=2),
)
def test_torch_instance_dsplit(
    dtype_value,
    indices_or_sections,
    frontend_method_data,
    init_flags,
    method_flags,
    frontend,
    on_device,
):
    input_dtype, x = dtype_value
    helpers.test_frontend_method(
        init_input_dtypes=input_dtype,
        init_all_as_kwargs_np={
            "data": x[0],
        },
        method_input_dtypes=[],
        method_all_as_kwargs_np={"indices_or_sections": indices_or_sections},
        frontend_method_data=frontend_method_data,
        init_flags=init_flags,
        method_flags=method_flags,
        frontend=frontend,
        on_device=on_device,
    )


# detach
@handle_frontend_method(
    class_tree=CLASS_TREE,
    init_tree="torch.tensor",
    method_name="detach",
    dtype_and_x=helpers.dtype_and_values(
        available_dtypes=helpers.get_dtypes("valid"),
    ),
)
def test_torch_instance_detach(
    dtype_and_x,
    frontend_method_data,
    init_flags,
    method_flags,
    frontend,
    on_device,
):
    input_dtype, x = dtype_and_x
    helpers.test_frontend_method(
        init_input_dtypes=input_dtype,
        init_all_as_kwargs_np={
            "data": x[0],
        },
        method_input_dtypes=input_dtype,
        method_all_as_kwargs_np={},
        frontend_method_data=frontend_method_data,
        init_flags=init_flags,
        method_flags=method_flags,
        frontend=frontend,
        on_device=on_device,
    )


# dim
@handle_frontend_method(
    class_tree=CLASS_TREE,
    init_tree="torch.tensor",
    method_name="dim",
    dtype_and_x=helpers.dtype_and_values(
        available_dtypes=helpers.get_dtypes("numeric"),
    ),
)
def test_torch_instance_dim(
    dtype_and_x,
    frontend_method_data,
    init_flags,
    method_flags,
    frontend,
    on_device,
):
    input_dtype, x = dtype_and_x
    helpers.test_frontend_method(
        init_input_dtypes=input_dtype,
        init_all_as_kwargs_np={
            "data": x[0],
        },
        method_input_dtypes=[],
        method_all_as_kwargs_np={},
        frontend_method_data=frontend_method_data,
        init_flags=init_flags,
        method_flags=method_flags,
        frontend=frontend,
        on_device=on_device,
    )


# ndimension
@handle_frontend_method(
    class_tree=CLASS_TREE,
    init_tree="torch.tensor",
    method_name="ndimension",
    dtype_and_x=helpers.dtype_and_values(
        available_dtypes=helpers.get_dtypes("numeric"),
    ),
)
def test_torch_instance_ndimension(
    dtype_and_x,
    frontend_method_data,
    init_flags,
    method_flags,
    frontend,
    on_device,
):
    input_dtype, x = dtype_and_x
    helpers.test_frontend_method(
        init_input_dtypes=input_dtype,
        init_all_as_kwargs_np={
            "data": x[0],
        },
        method_input_dtypes=[],
        method_all_as_kwargs_np={},
        frontend_method_data=frontend_method_data,
        init_flags=init_flags,
        method_flags=method_flags,
        frontend=frontend,
        on_device=on_device,
    )


@st.composite
def _fill_value_and_size(
    draw,
    *,
    min_num_dims=1,
    max_num_dims=5,
    min_dim_size=1,
    max_dim_size=10,
):
    if isinstance(min_dim_size, st._internal.SearchStrategy):
        min_dim_size = draw(min_dim_size)
    if isinstance(max_dim_size, st._internal.SearchStrategy):
        max_dim_size = draw(max_dim_size)

    available_dtypes = draw(helpers.get_dtypes("numeric"))
    dtype = draw(
        helpers.array_dtypes(
            num_arrays=1,
            available_dtypes=available_dtypes,
        )
    )
    array = draw(
        helpers.array_values(
            dtype=dtype[0],
            shape=(1,),
        )
    )
    dtype.append("int32")
    size = draw(
        st.shared(
            helpers.get_shape(
                min_num_dims=min_num_dims,
                max_num_dims=max_num_dims,
                min_dim_size=min_dim_size,
                max_dim_size=max_dim_size,
            ),
            key="shape",
        )
    )
    fill_value = draw(helpers.ints()) if "int" in dtype[0] else draw(helpers.floats())

    return dtype, [array, size, fill_value]


# new_full
@handle_frontend_method(
    class_tree=CLASS_TREE,
    init_tree="torch.tensor",
    method_name="new_full",
    dtype_and_x=_fill_value_and_size(max_num_dims=3),
)
def test_torch_instance_new_full(
    dtype_and_x,
    frontend_method_data,
    init_flags,
    method_flags,
    frontend,
    on_device,
):
    input_dtype, x = dtype_and_x
    helpers.test_frontend_method(
        init_input_dtypes=[input_dtype[0]],
        init_all_as_kwargs_np={
            "data": x[0],
        },
        method_input_dtypes=[input_dtype[1]],
        method_all_as_kwargs_np={
            "size": x[1],
            "fill_value": x[2],
        },
        frontend_method_data=frontend_method_data,
        init_flags=init_flags,
        method_flags=method_flags,
        frontend=frontend,
        on_device=on_device,
    )


# new_empty (not actually intuitive for testing)
@handle_frontend_method(
    class_tree=CLASS_TREE,
    init_tree="torch.tensor",
    method_name="new_empty",
    dtype_and_x=helpers.dtype_and_values(
        available_dtypes=helpers.get_dtypes("numeric"),
    ),
    size=helpers.get_shape(
        min_num_dims=1,
        max_num_dims=3,
    ),
)
def test_torch_instance_new_empty(
    dtype_and_x,
    size,
    frontend_method_data,
    init_flags,
    method_flags,
    frontend,
    on_device,
):
    input_dtype, x = dtype_and_x
    helpers.test_frontend_method(
        init_input_dtypes=[input_dtype[0]],
        init_all_as_kwargs_np={
            "data": x,
        },
        method_input_dtypes=[ivy.int32],
        method_all_as_kwargs_np={
            "size": size,
        },
        frontend_method_data=frontend_method_data,
        init_flags=init_flags,
        method_flags=method_flags,
        frontend=frontend,
        on_device=on_device,
    )


@st.composite
def _expand_helper(draw):
    num_dims = draw(st.integers(min_value=1, max_value=10))
    shape = draw(
        helpers.get_shape(min_num_dims=num_dims, max_num_dims=num_dims).filter(
            lambda x: any(i == 1 for i in x)
        )
    )
    new_shape = draw(
        helpers.get_shape(min_num_dims=num_dims, max_num_dims=num_dims).filter(
            lambda x: all(x[i] == v if v != 1 else True for i, v in enumerate(shape))
        )
    )
    dtype, x = draw(
        helpers.dtype_and_values(
            available_dtypes=helpers.get_dtypes("valid"),
            shape=shape,
        )
    )
    return dtype, x, new_shape


@handle_frontend_method(
    class_tree=CLASS_TREE,
    init_tree="torch.tensor",
    method_name="expand",
    dtype_x_shape=_expand_helper(),
    unpack_shape=st.booleans(),
)
def test_torch_instance_expand(
    dtype_x_shape,
    unpack_shape,
    frontend_method_data,
    init_flags,
    method_flags,
    frontend,
    on_device,
):
    input_dtype, x, shape = dtype_x_shape
    if unpack_shape:
        method_flags.num_positional_args = len(shape) + 1
        size = {}
        i = 0
        for x_ in shape:
            size["x{}".format(i)] = x_
            i += 1
    else:
        size = {
            "size": shape,
        }
    helpers.test_frontend_method(
        init_input_dtypes=input_dtype,
        init_all_as_kwargs_np={
            "data": x[0],
        },
        method_input_dtypes=input_dtype,
        method_all_as_kwargs_np=size,
        frontend_method_data=frontend_method_data,
        init_flags=init_flags,
        method_flags=method_flags,
        frontend=frontend,
        on_device=on_device,
    )


# expand_as
@handle_frontend_method(
    class_tree=CLASS_TREE,
    init_tree="torch.tensor",
    method_name="expand_as",
    dtype_x=helpers.dtype_and_values(
        available_dtypes=helpers.get_dtypes("valid", full=True), num_arrays=2
    ),
)
def test_torch_instance_expand_as(
    dtype_x,
    frontend_method_data,
    init_flags,
    method_flags,
    frontend,
    on_device,
):
    input_dtype, x = dtype_x
    helpers.test_frontend_method(
        init_input_dtypes=input_dtype,
        init_all_as_kwargs_np={
            "data": x[0],
        },
        method_input_dtypes=input_dtype,
        method_all_as_kwargs_np={
            "other": x[1],
        },
        frontend_method_data=frontend_method_data,
        init_flags=init_flags,
        method_flags=method_flags,
        frontend=frontend,
        on_device=on_device,
    )


@st.composite
def _unfold_args(draw):
    values_dtype, values, axis, shape = draw(
        helpers.dtype_values_axis(
            available_dtypes=helpers.get_dtypes("float"),
            force_int_axis=True,
            shape=draw(
                helpers.get_shape(
                    allow_none=False,
                    min_num_dims=1,
                    min_dim_size=1,
                )
            ),
            ret_shape=True,
        )
    )
    size = draw(
        st.integers(
            min_value=1,
            max_value=max(shape[axis] - 1, 1),
        )
    )
    step = draw(
        st.integers(
            min_value=1,
            max_value=size,
        )
    )
    return values_dtype, values, axis, size, step


# unfold
@handle_frontend_method(
    class_tree=CLASS_TREE,
    init_tree="torch.tensor",
    method_name="unfold",
    dtype_values_args=_unfold_args(),
)
def test_torch_instance_unfold(
    dtype_values_args,
    frontend_method_data,
    init_flags,
    method_flags,
    frontend,
    on_device,
):
    input_dtype, x, axis, size, step = dtype_values_args
    print(axis, size, step)
    helpers.test_frontend_method(
        init_input_dtypes=input_dtype,
        init_all_as_kwargs_np={
            "data": x,
        },
        method_input_dtypes=input_dtype,
        method_all_as_kwargs_np={
            "dimension": axis,
            "size": size,
            "step": step,
        },
        frontend_method_data=frontend_method_data,
        init_flags=init_flags,
        method_flags=method_flags,
        frontend=frontend,
        on_device=on_device,
    )


# __mod__
@handle_frontend_method(
    class_tree=CLASS_TREE,
    init_tree="torch.tensor",
    method_name="__mod__",
    dtype_and_x=helpers.dtype_and_values(
        available_dtypes=helpers.get_dtypes("float"),
        num_arrays=2,
    ),
)
def test_torch_special_mod(
    dtype_and_x,
    frontend_method_data,
    init_flags,
    method_flags,
    frontend,
    on_device,
):
    input_dtype, x = dtype_and_x
    helpers.test_frontend_method(
        init_input_dtypes=input_dtype,
        init_all_as_kwargs_np={
            "data": x[0],
        },
        method_input_dtypes=input_dtype,
        method_all_as_kwargs_np={
            "other": x[1],
        },
        frontend_method_data=frontend_method_data,
        init_flags=init_flags,
        method_flags=method_flags,
        frontend=frontend,
        on_device=on_device,
    )


# long
@handle_frontend_method(
    class_tree=CLASS_TREE,
    init_tree="torch.tensor",
    method_name="long",
    dtype_and_x=helpers.dtype_and_values(
        available_dtypes=helpers.get_dtypes("integer"),
    ),
)
def test_torch_instance_long(
    dtype_and_x,
    frontend_method_data,
    init_flags,
    method_flags,
    frontend,
    on_device,
):
    input_dtype, x = dtype_and_x
    helpers.test_frontend_method(
        init_input_dtypes=input_dtype,
        init_all_as_kwargs_np={
            "data": x[0],
        },
        method_input_dtypes=input_dtype,
        method_all_as_kwargs_np={},
        frontend_method_data=frontend_method_data,
        init_flags=init_flags,
        method_flags=method_flags,
        frontend=frontend,
        on_device=on_device,
    )


# max
@handle_frontend_method(
    class_tree=CLASS_TREE,
    init_tree="torch.tensor",
    method_name="max",
    dtype_x=helpers.dtype_and_values(
        available_dtypes=helpers.get_dtypes("numeric", full=True),
    ),
)
def test_torch_instance_max(
    dtype_x,
    frontend_method_data,
    init_flags,
    method_flags,
    frontend,
    on_device,
):
    input_dtype, x = dtype_x
    helpers.test_frontend_method(
        init_input_dtypes=input_dtype,
        init_all_as_kwargs_np={
            "data": x[0],
        },
        method_input_dtypes=input_dtype,
        method_all_as_kwargs_np={},
        frontend_method_data=frontend_method_data,
        init_flags=init_flags,
        method_flags=method_flags,
        frontend=frontend,
        on_device=on_device,
    )


# is_cuda
@handle_frontend_method(
    class_tree=CLASS_TREE,
    init_tree="torch.tensor",
    method_name="is_cuda",
    dtype_and_x=helpers.dtype_and_values(
        available_dtypes=helpers.get_dtypes("numeric"),
    ),
    size=helpers.get_shape(
        allow_none=False,
        min_num_dims=1,
        max_num_dims=5,
        min_dim_size=1,
        max_dim_size=10,
    ),
    dtypes=_dtypes(),
    requires_grad=_requires_grad(),
    device=st.booleans(),
)
def test_torch_instance_is_cuda(
    dtype_and_x,
    size,
    dtypes,
    requires_grad,
    device,
    frontend,
    frontend_method_data,
    init_flags,
    method_flags,
    on_device,
):
    input_dtype, x = dtype_and_x
    device = "cpu" if device is False else "gpu:0"
    x = Tensor(x[0]).new_ones(
        size=size, dtype=dtypes[0], device=device, requires_grad=requires_grad
    )

    helpers.test_frontend_method(
        init_input_dtypes=input_dtype,
        init_all_as_kwargs_np={
            "data": x,
        },
        method_input_dtypes=[],
        method_all_as_kwargs_np={},
        frontend_method_data=frontend_method_data,
        init_flags=init_flags,
        method_flags=method_flags,
        frontend=frontend,
        on_device=on_device,
    )


# logical_and
@handle_frontend_method(
    class_tree=CLASS_TREE,
    init_tree="torch.tensor",
    method_name="logical_and",
    dtype_and_x=helpers.dtype_and_values(
        available_dtypes=helpers.get_dtypes("bool", "integer"),
        num_arrays=2,
    ),
)
def test_torch_instance_logical_and(
    dtype_and_x,
    frontend_method_data,
    init_flags,
    method_flags,
    frontend,
    on_device,
):
    input_dtype, x = dtype_and_x
    helpers.test_frontend_method(
        init_input_dtypes=input_dtype,
        init_all_as_kwargs_np={
            "data": x[0],
        },
        method_input_dtypes=input_dtype,
        method_all_as_kwargs_np={
            "other": x[1],
        },
        frontend_method_data=frontend_method_data,
        init_flags=init_flags,
        method_flags=method_flags,
        frontend=frontend,
        on_device=on_device,
    )


# logical_not
@handle_frontend_method(
    class_tree=CLASS_TREE,
    init_tree="torch.tensor",
    method_name="logical_not",
    dtype_and_x=helpers.dtype_and_values(
        available_dtypes=helpers.get_dtypes("valid"), num_arrays=1
    ),
)
def test_torch_instance_logical_not(
    dtype_and_x,
    frontend_method_data,
    init_flags,
    method_flags,
    frontend,
    on_device,
):
    input_dtype, x = dtype_and_x
    helpers.test_frontend_method(
        init_input_dtypes=input_dtype,
        init_all_as_kwargs_np={
            "data": x[0],
        },
        method_input_dtypes=input_dtype,
        method_all_as_kwargs_np={},
        frontend_method_data=frontend_method_data,
        init_flags=init_flags,
        method_flags=method_flags,
        frontend=frontend,
        on_device=on_device,
    )


# logical_or
@handle_frontend_method(
    class_tree=CLASS_TREE,
    init_tree="torch.tensor",
    method_name="logical_or",
    dtype_and_x=helpers.dtype_and_values(
        available_dtypes=helpers.get_dtypes("bool", "integer"),
        num_arrays=2,
    ),
)
def test_torch_instance_logical_or(
    dtype_and_x,
    frontend_method_data,
    init_flags,
    method_flags,
    frontend,
    on_device,
):
    input_dtype, x = dtype_and_x
    helpers.test_frontend_method(
        init_input_dtypes=input_dtype,
        init_all_as_kwargs_np={
            "data": x[0],
        },
        method_input_dtypes=input_dtype,
        method_all_as_kwargs_np={
            "other": x[1],
        },
        frontend_method_data=frontend_method_data,
        init_flags=init_flags,
        method_flags=method_flags,
        frontend=frontend,
        on_device=on_device,
    )


# bitwise_not
@handle_frontend_method(
    class_tree=CLASS_TREE,
    init_tree="torch.tensor",
    method_name="bitwise_not",
    dtype_and_x=helpers.dtype_and_values(
        available_dtypes=helpers.get_dtypes("integer"),
        num_arrays=2,
    ),
)
def test_torch_instance_bitwise_not(
    dtype_and_x,
    frontend_method_data,
    init_flags,
    method_flags,
    frontend,
    on_device,
):
    input_dtype, x = dtype_and_x
    helpers.test_frontend_method(
        init_input_dtypes=input_dtype,
        init_all_as_kwargs_np={
            "data": x[0],
        },
        method_input_dtypes=input_dtype,
        frontend_method_data=frontend_method_data,
        init_flags=init_flags,
        method_flags=method_flags,
        method_all_as_kwargs_np={},
        frontend=frontend,
        on_device=on_device,
    )


# bitwise_and
@handle_frontend_method(
    class_tree=CLASS_TREE,
    init_tree="torch.tensor",
    method_name="bitwise_and",
    dtype_and_x=helpers.dtype_and_values(
        available_dtypes=helpers.get_dtypes("integer"),
        num_arrays=2,
    ),
)
def test_torch_instance_bitwise_and(
    dtype_and_x,
    frontend_method_data,
    init_flags,
    method_flags,
    frontend,
    on_device,
):
    input_dtype, x = dtype_and_x
    helpers.test_frontend_method(
        init_input_dtypes=input_dtype,
        init_all_as_kwargs_np={
            "data": x[0],
        },
        method_input_dtypes=input_dtype,
        method_all_as_kwargs_np={
            "other": x[1],
        },
        frontend_method_data=frontend_method_data,
        init_flags=init_flags,
        method_flags=method_flags,
        frontend=frontend,
        on_device=on_device,
    )


# bitwise_or
@handle_frontend_method(
    class_tree=CLASS_TREE,
    init_tree="torch.tensor",
    method_name="bitwise_or",
    dtype_and_x=helpers.dtype_and_values(
        available_dtypes=helpers.get_dtypes("integer"),
        num_arrays=2,
    ),
)
def test_torch_instance_bitwise_or(
    dtype_and_x,
    frontend_method_data,
    init_flags,
    method_flags,
    frontend,
    on_device,
):
    input_dtype, x = dtype_and_x
    helpers.test_frontend_method(
        init_input_dtypes=input_dtype,
        init_all_as_kwargs_np={
            "data": x[0],
        },
        method_input_dtypes=input_dtype,
        method_all_as_kwargs_np={
            "other": x[1],
        },
        frontend_method_data=frontend_method_data,
        init_flags=init_flags,
        method_flags=method_flags,
        frontend=frontend,
        on_device=on_device,
    )


# bitwise_or_
@handle_frontend_method(
    class_tree=CLASS_TREE,
    init_tree="torch.tensor",
    method_name="bitwise_or_",
    dtype_and_x=helpers.dtype_and_values(
        available_dtypes=helpers.get_dtypes("valid"),
        num_arrays=2,
    ),
)
def test_torch_instance_bitwise_or_(
    dtype_and_x,
    frontend_method_data,
    init_flags,
    method_flags,
    frontend,
    on_device,
):
    input_dtype, x = dtype_and_x
    helpers.test_frontend_method(
        init_input_dtypes=input_dtype,
        init_all_as_kwargs_np={
            "data": x[0],
        },
        method_input_dtypes=input_dtype,
        method_all_as_kwargs_np={
            "other": x[1],
        },
        frontend_method_data=frontend_method_data,
        init_flags=init_flags,
        method_flags=method_flags,
        frontend=frontend,
        on_device=on_device,
    )


# bitwise_left_shift
@handle_frontend_method(
    class_tree=CLASS_TREE,
    init_tree="torch.tensor",
    method_name="bitwise_left_shift",
    dtype_and_x=helpers.dtype_and_values(
        available_dtypes=helpers.get_dtypes("integer"),
        num_arrays=2,
    ),
)
def test_torch_instance_bitwise_left_shift(
    dtype_and_x,
    frontend_method_data,
    init_flags,
    method_flags,
    frontend,
    on_device,
):
    input_dtype, x = dtype_and_x
    helpers.test_frontend_method(
        init_input_dtypes=input_dtype,
        init_all_as_kwargs_np={
            "data": x[0],
        },
        method_input_dtypes=input_dtype,
        method_all_as_kwargs_np={
            "other": x[1],
        },
        frontend_method_data=frontend_method_data,
        init_flags=init_flags,
        method_flags=method_flags,
        frontend=frontend,
        on_device=on_device,
    )


# add_
@handle_frontend_method(
    class_tree=CLASS_TREE,
    init_tree="torch.tensor",
    method_name="add_",
    dtype_and_x=helpers.dtype_and_values(
        available_dtypes=helpers.get_dtypes("numeric"),
        num_arrays=2,
    ),
)
def test_torch_instance_add_(
    dtype_and_x,
    frontend_method_data,
    init_flags,
    method_flags,
    frontend,
    on_device,
):
    input_dtype, x = dtype_and_x
    helpers.test_frontend_method(
        init_input_dtypes=[input_dtype[0]],
        init_all_as_kwargs_np={
            "data": x[0],
        },
        method_input_dtypes=input_dtype,
        method_all_as_kwargs_np={
            "other": x[1],
        },
        frontend_method_data=frontend_method_data,
        init_flags=init_flags,
        method_flags=method_flags,
        frontend=frontend,
        on_device=on_device,
    )


# subtract_
@handle_frontend_method(
    class_tree=CLASS_TREE,
    init_tree="torch.tensor",
    method_name="subtract_",
    dtype_and_x=helpers.dtype_and_values(
        available_dtypes=helpers.get_dtypes("numeric"),
        num_arrays=2,
    ),
)
def test_torch_instance_subtract_(
    dtype_and_x,
    frontend_method_data,
    init_flags,
    method_flags,
    frontend,
    on_device,
):
    input_dtype, x = dtype_and_x
    helpers.test_frontend_method(
        init_input_dtypes=[input_dtype[0]],
        init_all_as_kwargs_np={
            "data": x[0],
        },
        method_input_dtypes=input_dtype,
        method_all_as_kwargs_np={
            "other": x[1],
        },
        frontend_method_data=frontend_method_data,
        init_flags=init_flags,
        method_flags=method_flags,
        frontend=frontend,
        on_device=on_device,
    )


# arccos_
@handle_frontend_method(
    class_tree=CLASS_TREE,
    init_tree="torch.tensor",
    method_name="arccos_",
    dtype_and_x=helpers.dtype_and_values(
        min_value=-1.0,
        max_value=1.0,
        available_dtypes=helpers.get_dtypes("float"),
    ),
)
def test_torch_instance_arccos_(
    dtype_and_x,
    frontend_method_data,
    init_flags,
    method_flags,
    frontend,
    on_device,
):
    input_dtype, x = dtype_and_x
    helpers.test_frontend_method(
        init_input_dtypes=input_dtype,
        init_all_as_kwargs_np={
            "data": x[0],
        },
        method_input_dtypes=[],
        method_all_as_kwargs_np={},
        frontend_method_data=frontend_method_data,
        init_flags=init_flags,
        method_flags=method_flags,
        frontend=frontend,
        on_device=on_device,
    )


# arccos
@handle_frontend_method(
    class_tree=CLASS_TREE,
    init_tree="torch.tensor",
    method_name="arccos",
    dtype_and_x=helpers.dtype_and_values(
        min_value=-1.0,
        max_value=1.0,
        available_dtypes=helpers.get_dtypes("float"),
    ),
)
def test_torch_instance_arccos(
    dtype_and_x,
    frontend_method_data,
    init_flags,
    method_flags,
    frontend,
    on_device,
):
    input_dtype, x = dtype_and_x
    helpers.test_frontend_method(
        init_input_dtypes=input_dtype,
        init_all_as_kwargs_np={
            "data": x[0],
        },
        method_input_dtypes=[],
        method_all_as_kwargs_np={},
        frontend_method_data=frontend_method_data,
        init_flags=init_flags,
        method_flags=method_flags,
        frontend=frontend,
        on_device=on_device,
    )


# acos_
@handle_frontend_method(
    class_tree=CLASS_TREE,
    init_tree="torch.tensor",
    method_name="acos_",
    dtype_and_x=helpers.dtype_and_values(
        min_value=-1.0,
        max_value=1.0,
        available_dtypes=helpers.get_dtypes("float"),
    ),
)
def test_torch_instance_acos_(
    dtype_and_x,
    frontend_method_data,
    init_flags,
    method_flags,
    frontend,
    on_device,
):
    input_dtype, x = dtype_and_x
    helpers.test_frontend_method(
        init_input_dtypes=input_dtype,
        init_all_as_kwargs_np={
            "data": x[0],
        },
        method_input_dtypes=[],
        method_all_as_kwargs_np={},
        frontend_method_data=frontend_method_data,
        init_flags=init_flags,
        method_flags=method_flags,
        frontend=frontend,
        on_device=on_device,
    )


# asin_
@handle_frontend_method(
    class_tree=CLASS_TREE,
    init_tree="torch.tensor",
    method_name="asin_",
    dtype_and_x=helpers.dtype_and_values(
        min_value=-1.0,
        max_value=1.0,
        available_dtypes=helpers.get_dtypes("float"),
    ),
)
def test_torch_instance_asin_(
    dtype_and_x,
    frontend_method_data,
    init_flags,
    method_flags,
    frontend,
    on_device,
):
    input_dtype, x = dtype_and_x
    helpers.test_frontend_method(
        init_input_dtypes=input_dtype,
        init_all_as_kwargs_np={
            "data": x[0],
        },
        method_input_dtypes=[],
        method_all_as_kwargs_np={},
        frontend_method_data=frontend_method_data,
        init_flags=init_flags,
        method_flags=method_flags,
        frontend=frontend,
        on_device=on_device,
    )


# arcsin_
@handle_frontend_method(
    class_tree=CLASS_TREE,
    init_tree="torch.tensor",
    method_name="arcsin_",
    dtype_and_x=helpers.dtype_and_values(
        min_value=-1.0,
        max_value=1.0,
        available_dtypes=helpers.get_dtypes("float"),
    ),
)
def test_torch_instance_arcsin_(
    dtype_and_x,
    frontend_method_data,
    init_flags,
    method_flags,
    frontend,
    on_device,
):
    input_dtype, x = dtype_and_x
    helpers.test_frontend_method(
        init_input_dtypes=input_dtype,
        init_all_as_kwargs_np={
            "data": x[0],
        },
        method_input_dtypes=[],
        method_all_as_kwargs_np={},
        frontend_method_data=frontend_method_data,
        init_flags=init_flags,
        method_flags=method_flags,
        frontend=frontend,
        on_device=on_device,
    )


# atan_
@handle_frontend_method(
    class_tree=CLASS_TREE,
    init_tree="torch.tensor",
    method_name="atan_",
    dtype_and_x=helpers.dtype_and_values(
        available_dtypes=helpers.get_dtypes("float"),
        allow_inf=False,
    ),
)
def test_torch_instance_atan_(
    dtype_and_x,
    frontend_method_data,
    init_flags,
    method_flags,
    frontend,
    on_device,
):
    input_dtype, x = dtype_and_x
    helpers.test_frontend_method(
        init_input_dtypes=input_dtype,
        init_all_as_kwargs_np={
            "data": x[0],
        },
        method_input_dtypes=[],
        method_all_as_kwargs_np={},
        frontend_method_data=frontend_method_data,
        init_flags=init_flags,
        method_flags=method_flags,
        frontend=frontend,
        on_device=on_device,
    )


# tan_
@handle_frontend_method(
    class_tree=CLASS_TREE,
    init_tree="torch.tensor",
    method_name="tan_",
    dtype_and_x=helpers.dtype_and_values(
        available_dtypes=helpers.get_dtypes("float"),
        allow_inf=False,
    ),
)
def test_torch_instance_tan_(
    dtype_and_x,
    frontend_method_data,
    init_flags,
    method_flags,
    frontend,
    on_device,
):
    input_dtype, x = dtype_and_x
    helpers.test_frontend_method(
        init_input_dtypes=input_dtype,
        init_all_as_kwargs_np={
            "data": x[0],
        },
        method_input_dtypes=[],
        method_all_as_kwargs_np={},
        frontend_method_data=frontend_method_data,
        init_flags=init_flags,
        method_flags=method_flags,
        frontend=frontend,
        on_device=on_device,
    )


# atanh
@handle_frontend_method(
    class_tree=CLASS_TREE,
    init_tree="torch.tensor",
    method_name="atanh",
    dtype_and_x=helpers.dtype_and_values(
        min_value=-1.0,
        max_value=1.0,
        available_dtypes=helpers.get_dtypes("float"),
    ),
)
def test_torch_instance_atanh(
    dtype_and_x,
    frontend_method_data,
    init_flags,
    method_flags,
    frontend,
    on_device,
):
    input_dtype, x = dtype_and_x
    helpers.test_frontend_method(
        init_input_dtypes=input_dtype,
        init_all_as_kwargs_np={
            "data": x[0],
        },
        method_input_dtypes=[],
        method_all_as_kwargs_np={},
        frontend_method_data=frontend_method_data,
        init_flags=init_flags,
        method_flags=method_flags,
        frontend=frontend,
        on_device=on_device,
    )


# atanh_
@handle_frontend_method(
    class_tree=CLASS_TREE,
    init_tree="torch.tensor",
    method_name="atanh_",
    dtype_and_x=helpers.dtype_and_values(
        min_value=-1.0,
        max_value=1.0,
        available_dtypes=helpers.get_dtypes("float"),
    ),
)
def test_torch_instance_atanh_(
    dtype_and_x,
    frontend_method_data,
    init_flags,
    method_flags,
    frontend,
    on_device,
):
    input_dtype, x = dtype_and_x
    helpers.test_frontend_method(
        init_input_dtypes=input_dtype,
        init_all_as_kwargs_np={
            "data": x[0],
        },
        method_input_dtypes=[],
        method_all_as_kwargs_np={},
        frontend_method_data=frontend_method_data,
        init_flags=init_flags,
        method_flags=method_flags,
        frontend=frontend,
        on_device=on_device,
    )


# arctanh
@handle_frontend_method(
    class_tree=CLASS_TREE,
    init_tree="torch.tensor",
    method_name="arctanh",
    dtype_and_x=helpers.dtype_and_values(
        min_value=-1.0,
        max_value=1.0,
        available_dtypes=helpers.get_dtypes("float"),
    ),
)
def test_torch_instance_arctanh(
    dtype_and_x,
    frontend_method_data,
    init_flags,
    method_flags,
    frontend,
    on_device,
):
    input_dtype, x = dtype_and_x
    helpers.test_frontend_method(
        init_input_dtypes=input_dtype,
        init_all_as_kwargs_np={
            "data": x[0],
        },
        method_input_dtypes=[],
        method_all_as_kwargs_np={},
        frontend_method_data=frontend_method_data,
        init_flags=init_flags,
        method_flags=method_flags,
        frontend=frontend,
    )


# arctanh_
@handle_frontend_method(
    class_tree=CLASS_TREE,
    init_tree="torch.tensor",
    method_name="arctanh_",
    dtype_and_x=helpers.dtype_and_values(
        min_value=-1.0,
        max_value=1.0,
        available_dtypes=helpers.get_dtypes("float"),
    ),
)
def test_torch_instance_arctanh_(
    dtype_and_x,
    frontend_method_data,
    init_flags,
    method_flags,
    frontend,
    on_device,
):
    input_dtype, x = dtype_and_x
    helpers.test_frontend_method(
        init_input_dtypes=input_dtype,
        init_all_as_kwargs_np={
            "data": x[0],
        },
        method_input_dtypes=[],
        method_all_as_kwargs_np={},
        frontend_method_data=frontend_method_data,
        init_flags=init_flags,
        method_flags=method_flags,
        frontend=frontend,
        on_device=on_device,
    )


# pow
@handle_frontend_method(
    class_tree=CLASS_TREE,
    init_tree="torch.tensor",
    method_name="pow",
    dtype_and_x=helpers.dtype_and_values(
        available_dtypes=helpers.get_dtypes("numeric"),
        num_arrays=2,
        min_value=-1e04,
        max_value=1e04,
        allow_inf=False,
    ),
)
def test_torch_instance_pow(
    dtype_and_x,
    frontend_method_data,
    init_flags,
    method_flags,
    frontend,
    on_device,
):
    input_dtype, x = dtype_and_x
    dtype = input_dtype[0]
    if "int" in dtype:
        x[1] = ivy.abs(x[1])
    helpers.test_frontend_method(
        init_input_dtypes=input_dtype,
        init_all_as_kwargs_np={
            "data": x[0],
        },
        method_input_dtypes=input_dtype,
        method_all_as_kwargs_np={
            "exponent": x[1],
        },
        frontend_method_data=frontend_method_data,
        init_flags=init_flags,
        method_flags=method_flags,
        frontend=frontend,
        on_device=on_device,
    )


# pow_
@handle_frontend_method(
    class_tree=CLASS_TREE,
    init_tree="torch.tensor",
    method_name="pow_",
    dtype_and_x=helpers.dtype_and_values(
        available_dtypes=helpers.get_dtypes("numeric"),
        num_arrays=2,
    ),
)
def test_torch_instance_pow_(
    dtype_and_x,
    frontend_method_data,
    init_flags,
    method_flags,
    frontend,
    on_device,
):
    input_dtype, x = dtype_and_x
    dtype = input_dtype[0]
    if "int" in dtype:
        x[1] = ivy.abs(x[1])
    helpers.test_frontend_method(
        init_input_dtypes=input_dtype,
        init_all_as_kwargs_np={
            "data": x[0],
        },
        method_input_dtypes=input_dtype,
        method_all_as_kwargs_np={
            "exponent": x[1],
        },
        frontend_method_data=frontend_method_data,
        init_flags=init_flags,
        method_flags=method_flags,
        frontend=frontend,
        on_device=on_device,
    )


# __pow__
@handle_frontend_method(
    class_tree=CLASS_TREE,
    init_tree="torch.tensor",
    method_name="__pow__",
    dtype_and_x=helpers.dtype_and_values(
        available_dtypes=helpers.get_dtypes("numeric"),
        num_arrays=2,
    ),
)
def test_torch_special_pow(
    dtype_and_x,
    frontend_method_data,
    init_flags,
    method_flags,
    frontend,
    on_device,
):
    input_dtype, x = dtype_and_x
    dtype = input_dtype[0]
    if "int" in dtype:
        x[1] = ivy.abs(x[1])
    helpers.test_frontend_method(
        init_input_dtypes=input_dtype,
        init_all_as_kwargs_np={
            "data": x[0],
        },
        method_input_dtypes=input_dtype,
        method_all_as_kwargs_np={
            "exponent": x[1],
        },
        frontend_method_data=frontend_method_data,
        init_flags=init_flags,
        method_flags=method_flags,
        frontend=frontend,
        on_device=on_device,
    )


# __rpow__
@handle_frontend_method(
    class_tree=CLASS_TREE,
    init_tree="torch.tensor",
    method_name="__rpow__",
    dtype_and_x=helpers.dtype_and_values(
        available_dtypes=helpers.get_dtypes("numeric"),
        num_arrays=2,
        min_value=1,
    ),
)
def test_torch_special_rpow(
    dtype_and_x,
    frontend_method_data,
    init_flags,
    method_flags,
    frontend,
    on_device,
):
    input_dtype, x = dtype_and_x
    dtype = input_dtype[0]
    if "int" in dtype:
        x[0] = ivy.abs(x[0])
    helpers.test_frontend_method(
        init_input_dtypes=input_dtype,
        init_all_as_kwargs_np={
            "data": x[0],
        },
        method_input_dtypes=input_dtype,
        method_all_as_kwargs_np={
            "other": x[1],
        },
        frontend_method_data=frontend_method_data,
        init_flags=init_flags,
        method_flags=method_flags,
        frontend=frontend,
        on_device=on_device,
    )


# arccosh_
@handle_frontend_method(
    class_tree=CLASS_TREE,
    init_tree="torch.tensor",
    method_name="arccosh_",
    dtype_and_x=helpers.dtype_and_values(
        min_value=-1.0,
        max_value=1.0,
        available_dtypes=helpers.get_dtypes("float"),
    ),
)
def test_torch_instance_arccosh_(
    dtype_and_x,
    frontend_method_data,
    init_flags,
    method_flags,
    frontend,
    on_device,
):
    input_dtype, x = dtype_and_x
    helpers.test_frontend_method(
        init_input_dtypes=input_dtype,
        init_all_as_kwargs_np={
            "data": x[0],
        },
        method_input_dtypes=[],
        method_all_as_kwargs_np={},
        frontend_method_data=frontend_method_data,
        init_flags=init_flags,
        method_flags=method_flags,
        frontend=frontend,
        on_device=on_device,
    )


# argmax
@handle_frontend_method(
    class_tree=CLASS_TREE,
    init_tree="torch.tensor",
    method_name="argmax",
    dtype_input_axis=helpers.dtype_values_axis(
        available_dtypes=helpers.get_dtypes("numeric"),
        force_int_axis=True,
        min_num_dims=1,
        max_num_dims=3,
        min_dim_size=1,
        max_dim_size=3,
        min_value=1,
        max_value=5,
        valid_axis=True,
        allow_neg_axes=True,
    ),
    keepdim=st.booleans(),
)
def test_torch_instance_argmax(
    dtype_input_axis,
    keepdim,
    frontend_method_data,
    init_flags,
    method_flags,
    frontend,
    on_device,
):
    input_dtype, x, axis = dtype_input_axis
    helpers.test_frontend_method(
        init_input_dtypes=input_dtype,
        init_all_as_kwargs_np={
            "data": x[0],
        },
        method_input_dtypes=input_dtype,
        method_all_as_kwargs_np={
            "dim": axis,
            "keepdim": keepdim,
        },
        frontend_method_data=frontend_method_data,
        init_flags=init_flags,
        method_flags=method_flags,
        frontend=frontend,
        on_device=on_device,
    )


# argmin
@handle_frontend_method(
    class_tree=CLASS_TREE,
    init_tree="torch.tensor",
    method_name="argmin",
    dtype_input_axis=helpers.dtype_values_axis(
        available_dtypes=helpers.get_dtypes("numeric"),
        force_int_axis=True,
        min_num_dims=1,
        max_num_dims=3,
        min_dim_size=1,
        max_dim_size=3,
        min_value=1,
        max_value=5,
        valid_axis=True,
        allow_neg_axes=True,
    ),
    keepdim=st.booleans(),
)
def test_torch_instance_argmin(
    dtype_input_axis,
    keepdim,
    frontend_method_data,
    init_flags,
    method_flags,
    frontend,
    on_device,
):
    input_dtype, x, axis = dtype_input_axis
    helpers.test_frontend_method(
        init_input_dtypes=input_dtype,
        init_all_as_kwargs_np={
            "data": x[0],
        },
        method_input_dtypes=input_dtype,
        method_all_as_kwargs_np={
            "dim": axis,
            "keepdim": keepdim,
        },
        frontend_method_data=frontend_method_data,
        init_flags=init_flags,
        method_flags=method_flags,
        frontend=frontend,
        on_device=on_device,
    )


# argsort
@handle_frontend_method(
    class_tree=CLASS_TREE,
    init_tree="torch.tensor",
    method_name="argsort",
    dtype_input_axis=helpers.dtype_values_axis(
        available_dtypes=helpers.get_dtypes("numeric"),
        min_num_dims=1,
        max_num_dims=5,
        min_dim_size=1,
        max_dim_size=3,
        min_axis=-1,
        max_axis=0,
    ),
    descending=st.booleans(),
)
def test_torch_instance_argsort(
    dtype_input_axis,
    descending,
    frontend_method_data,
    init_flags,
    method_flags,
    frontend,
    on_device,
):
    input_dtype, x, axis = dtype_input_axis
    helpers.test_frontend_method(
        init_input_dtypes=input_dtype,
        init_all_as_kwargs_np={
            "data": x[0],
        },
        method_input_dtypes=input_dtype,
        method_all_as_kwargs_np={
            "dim": axis,
            "descending": descending,
        },
        frontend_method_data=frontend_method_data,
        init_flags=init_flags,
        method_flags=method_flags,
        frontend=frontend,
        on_device=on_device,
    )


# arccosh
@handle_frontend_method(
    class_tree=CLASS_TREE,
    init_tree="torch.tensor",
    method_name="arccosh",
    dtype_and_x=helpers.dtype_and_values(
        min_value=-1.0,
        max_value=1.0,
        available_dtypes=helpers.get_dtypes("float"),
    ),
)
def test_torch_instance_arccosh(
    dtype_and_x,
    frontend_method_data,
    init_flags,
    method_flags,
    frontend,
    on_device,
):
    input_dtype, x = dtype_and_x
    helpers.test_frontend_method(
        init_input_dtypes=input_dtype,
        init_all_as_kwargs_np={
            "data": x[0],
        },
        method_input_dtypes=[],
        method_all_as_kwargs_np={},
        frontend_method_data=frontend_method_data,
        init_flags=init_flags,
        method_flags=method_flags,
        frontend=frontend,
        on_device=on_device,
    )


# ceil
@handle_frontend_method(
    class_tree=CLASS_TREE,
    init_tree="torch.tensor",
    method_name="ceil",
    dtype_and_x=helpers.dtype_and_values(
        available_dtypes=helpers.get_dtypes("float"),
    ),
)
def test_torch_instance_ceil(
    dtype_and_x,
    frontend_method_data,
    init_flags,
    method_flags,
    frontend,
    on_device,
):
    input_dtype, x = dtype_and_x
    helpers.test_frontend_method(
        init_input_dtypes=input_dtype,
        init_all_as_kwargs_np={
            "data": x[0],
        },
        method_input_dtypes=input_dtype,
        method_all_as_kwargs_np={},
        frontend_method_data=frontend_method_data,
        init_flags=init_flags,
        method_flags=method_flags,
        frontend=frontend,
        on_device=on_device,
    )


# argwhere
@handle_frontend_method(
    class_tree=CLASS_TREE,
    init_tree="torch.tensor",
    method_name="argwhere",
    dtype_and_x=helpers.dtype_and_values(
        available_dtypes=helpers.get_dtypes("valid"),
    ),
)
def test_torch_instance_argwhere(
    dtype_and_x,
    frontend_method_data,
    init_flags,
    method_flags,
    frontend,
    on_device,
):
    input_dtype, x = dtype_and_x
    helpers.test_frontend_method(
        init_input_dtypes=input_dtype,
        init_all_as_kwargs_np={
            "data": x[0],
        },
        method_input_dtypes=input_dtype,
        method_all_as_kwargs_np={},
        frontend_method_data=frontend_method_data,
        init_flags=init_flags,
        method_flags=method_flags,
        frontend=frontend,
        on_device=on_device,
    )


# size
@handle_frontend_method(
    class_tree=CLASS_TREE,
    init_tree="torch.tensor",
    method_name="size",
    dtype_and_x=helpers.dtype_and_values(
        available_dtypes=helpers.get_dtypes("valid"),
        shape=st.shared(helpers.get_shape(min_num_dims=1), key="shape"),
    ),
    dim=helpers.get_axis(
        shape=st.shared(helpers.get_shape(min_num_dims=1), key="shape"),
        force_int=True,
    ),
)
def test_torch_instance_size(
    dtype_and_x,
    dim,
    frontend_method_data,
    init_flags,
    method_flags,
    frontend,
    on_device,
):
    input_dtype, x = dtype_and_x
    helpers.test_frontend_method(
        init_input_dtypes=input_dtype,
        init_all_as_kwargs_np={
            "data": x[0],
        },
        method_input_dtypes=input_dtype,
        method_all_as_kwargs_np={
            "dim": dim,
        },
        frontend_method_data=frontend_method_data,
        init_flags=init_flags,
        method_flags=method_flags,
        frontend=frontend,
        on_device=on_device,
    )


# min
@handle_frontend_method(
    class_tree=CLASS_TREE,
    init_tree="torch.tensor",
    method_name="min",
    dtype_x=helpers.dtype_and_values(
        available_dtypes=helpers.get_dtypes("numeric", full=True),
    ),
)
def test_torch_instance_min(
    dtype_x,
    frontend,
    frontend_method_data,
    init_flags,
    method_flags,
    on_device,
):
    input_dtype, x = dtype_x
    helpers.test_frontend_method(
        init_input_dtypes=input_dtype,
        init_all_as_kwargs_np={
            "data": x[0],
        },
        method_input_dtypes=input_dtype,
        method_all_as_kwargs_np={},
        frontend_method_data=frontend_method_data,
        init_flags=init_flags,
        method_flags=method_flags,
        frontend=frontend,
        on_device=on_device,
    )


@st.composite
def _get_dtype_and_multiplicative_matrices(draw):
    return draw(
        st.one_of(
            _get_dtype_input_and_matrices(),
            _get_dtype_and_3dbatch_matrices(),
        )
    )


# matmul
@handle_frontend_method(
    class_tree=CLASS_TREE,
    init_tree="torch.tensor",
    method_name="matmul",
    dtype_tensor1_tensor2=_get_dtype_and_multiplicative_matrices(),
)
def test_torch_instance_matmul(
    dtype_tensor1_tensor2,
    frontend_method_data,
    init_flags,
    method_flags,
    frontend,
    on_device,
):
    dtype, tensor1, tensor2 = dtype_tensor1_tensor2
    helpers.test_frontend_method(
        init_input_dtypes=dtype,
        init_all_as_kwargs_np={
            "data": tensor1,
        },
        method_input_dtypes=dtype,
        method_all_as_kwargs_np={"other": tensor2},
        frontend_method_data=frontend_method_data,
        init_flags=init_flags,
        method_flags=method_flags,
        frontend=frontend,
        on_device=on_device,
    )


@st.composite
def _array_idxes_n_dtype(draw, **kwargs):
    num_dims = draw(helpers.ints(min_value=1, max_value=4))
    dtype, x = draw(
        helpers.dtype_and_values(
            **kwargs, min_num_dims=num_dims, max_num_dims=num_dims, shared_dtype=True
        )
    )
    idxes = draw(
        st.lists(
            helpers.ints(min_value=0, max_value=num_dims - 1),
            min_size=num_dims,
            max_size=num_dims,
            unique=True,
        )
    )
    return x, idxes, dtype


# permute
@handle_frontend_method(
    class_tree=CLASS_TREE,
    init_tree="torch.tensor",
    method_name="permute",
    dtype_values_axis=_array_idxes_n_dtype(
        available_dtypes=helpers.get_dtypes("float"),
    ),
    unpack_dims=st.booleans(),
)
def test_torch_instance_permute(
    dtype_values_axis,
    frontend_method_data,
    init_flags,
    method_flags,
    frontend,
    on_device,
):
    x, idxes, dtype = dtype_values_axis
    unpack_dims = True
    if unpack_dims:
        method_flags.num_positional_args = len(idxes) + 1
        dims = {}
        i = 0
        for x_ in idxes:
            dims["x{}".format(i)] = x_
            i += 1
    else:
        dims = {
            "dims": tuple(idxes),
        }
    helpers.test_frontend_method(
        init_input_dtypes=dtype,
        init_all_as_kwargs_np={
            "data": x[0],
        },
        method_input_dtypes=dtype,
        method_all_as_kwargs_np=dims,
        frontend_method_data=frontend_method_data,
        init_flags=init_flags,
        method_flags=method_flags,
        frontend=frontend,
        on_device=on_device,
    )


# mean
@handle_frontend_method(
    class_tree=CLASS_TREE,
    init_tree="torch.tensor",
    method_name="mean",
    dtype_x=helpers.dtype_and_values(
        available_dtypes=helpers.get_dtypes("float"),
        min_value=-1e04,
        max_value=1e04,
    ),
)
def test_torch_instance_mean(
    dtype_x,
    frontend,
    frontend_method_data,
    init_flags,
    method_flags,
    on_device,
):
    input_dtype, x = dtype_x
    helpers.test_frontend_method(
        init_input_dtypes=input_dtype,
        init_all_as_kwargs_np={
            "data": x[0],
        },
        method_input_dtypes=input_dtype,
        method_all_as_kwargs_np={},
        frontend_method_data=frontend_method_data,
        init_flags=init_flags,
        method_flags=method_flags,
        frontend=frontend,
        on_device=on_device,
    )


# median
@handle_frontend_method(
    class_tree=CLASS_TREE,
    init_tree="torch.tensor",
    method_name="median",
    dtype_input_axis=helpers.dtype_values_axis(
        available_dtypes=helpers.get_dtypes("float"),
        min_num_dims=1,
        valid_axis=True,
        force_int_axis=True,
    ),
    keepdim=st.booleans(),
)
def test_torch_instance_median(
    dtype_input_axis,
    keepdim,
    frontend,
    frontend_method_data,
    init_flags,
    method_flags,
    on_device,
):
    input_dtype, x, axis = dtype_input_axis
    helpers.test_frontend_method(
        init_input_dtypes=input_dtype,
        init_all_as_kwargs_np={
            "data": x[0],
        },
        method_input_dtypes=input_dtype,
        method_all_as_kwargs_np={
            "dim": axis,
            "keepdim": keepdim,
        },
        frontend_method_data=frontend_method_data,
        init_flags=init_flags,
        method_flags=method_flags,
        frontend=frontend,
        on_device=on_device,
    )


# transpose
@handle_frontend_method(
    class_tree=CLASS_TREE,
    init_tree="torch.tensor",
    method_name="transpose",
    dtype_value=helpers.dtype_and_values(
        available_dtypes=helpers.get_dtypes("valid"),
        shape=st.shared(helpers.get_shape(min_num_dims=1), key="shape"),
    ),
    dim0=helpers.get_axis(
        shape=st.shared(helpers.get_shape(), key="shape"),
        allow_neg=True,
        force_int=True,
    ),
    dim1=helpers.get_axis(
        shape=st.shared(helpers.get_shape(), key="shape"),
        allow_neg=True,
        force_int=True,
    ),
)
def test_torch_instance_transpose(
    dtype_value,
    dim0,
    dim1,
    frontend_method_data,
    init_flags,
    method_flags,
    frontend,
    on_device,
):
    input_dtype, x = dtype_value
    helpers.test_frontend_method(
        init_input_dtypes=input_dtype,
        init_all_as_kwargs_np={
            "data": x[0],
        },
        method_input_dtypes=input_dtype,
        method_all_as_kwargs_np={"dim0": dim0, "dim1": dim1},
        frontend_method_data=frontend_method_data,
        init_flags=init_flags,
        method_flags=method_flags,
        frontend=frontend,
        on_device=on_device,
    )


# transpose_
@handle_frontend_method(
    class_tree=CLASS_TREE,
    init_tree="torch.tensor",
    method_name="transpose_",
    dtype_value=helpers.dtype_and_values(
        available_dtypes=helpers.get_dtypes("valid"),
        shape=st.shared(helpers.get_shape(min_num_dims=1), key="shape"),
    ),
    dim0=helpers.get_axis(
        shape=st.shared(helpers.get_shape(), key="shape"),
        allow_neg=True,
        force_int=True,
    ),
    dim1=helpers.get_axis(
        shape=st.shared(helpers.get_shape(), key="shape"),
        allow_neg=True,
        force_int=True,
    ),
)
def test_torch_instance_transpose_(
    dtype_value,
    dim0,
    dim1,
    frontend_method_data,
    init_flags,
    method_flags,
    frontend,
    on_device,
):
    input_dtype, x = dtype_value
    helpers.test_frontend_method(
        init_input_dtypes=input_dtype,
        init_all_as_kwargs_np={
            "data": x[0],
        },
        method_input_dtypes=input_dtype,
        method_all_as_kwargs_np={
            "dim0": dim0,
            "dim1": dim1,
        },
        frontend_method_data=frontend_method_data,
        init_flags=init_flags,
        method_flags=method_flags,
        frontend=frontend,
        on_device=on_device,
    )


# t
@handle_frontend_method(
    class_tree=CLASS_TREE,
    init_tree="torch.tensor",
    method_name="t",
    dtype_and_x=helpers.dtype_and_values(
        available_dtypes=helpers.get_dtypes("valid"),
        shape=helpers.get_shape(min_num_dims=2, max_num_dims=2),
    ),
)
def test_torch_instance_t(
    dtype_and_x,
    frontend_method_data,
    init_flags,
    method_flags,
    frontend,
    on_device,
):
    input_dtype, x = dtype_and_x
    helpers.test_frontend_method(
        init_input_dtypes=input_dtype,
        init_all_as_kwargs_np={
            "data": x[0],
        },
        method_input_dtypes=input_dtype,
        method_all_as_kwargs_np={},
        frontend_method_data=frontend_method_data,
        init_flags=init_flags,
        method_flags=method_flags,
        frontend=frontend,
        on_device=on_device,
    )


# flatten
@handle_frontend_method(
    class_tree=CLASS_TREE,
    init_tree="torch.tensor",
    method_name="flatten",
    dtype_value=helpers.dtype_and_values(
        available_dtypes=helpers.get_dtypes("valid"),
        shape=st.shared(helpers.get_shape(), key="shape"),
    ),
    start_dim=helpers.get_axis(
        shape=st.shared(helpers.get_shape(), key="shape"),
        allow_neg=True,
        force_int=True,
    ),
    end_dim=helpers.get_axis(
        shape=st.shared(helpers.get_shape(), key="shape"),
        allow_neg=True,
        force_int=True,
    ),
)
def test_torch_instance_flatten(
    dtype_value,
    start_dim,
    end_dim,
    frontend_method_data,
    init_flags,
    method_flags,
    frontend,
    on_device,
):
    if start_dim > end_dim:
        temp = start_dim
        start_dim = end_dim
        end_dim = temp
    input_dtype, x = dtype_value
    helpers.test_frontend_method(
        init_input_dtypes=input_dtype,
        init_all_as_kwargs_np={
            "data": x[0],
        },
        method_input_dtypes=input_dtype,
        method_all_as_kwargs_np={
            "start_dim": start_dim,
            "end_dim": end_dim,
        },
        frontend_method_data=frontend_method_data,
        init_flags=init_flags,
        method_flags=method_flags,
        frontend=frontend,
        on_device=on_device,
    )


# cumsum
@handle_frontend_method(
    class_tree=CLASS_TREE,
    init_tree="torch.tensor",
    method_name="cumsum",
    dtype_value=helpers.dtype_and_values(
        available_dtypes=helpers.get_dtypes("valid"),
        shape=st.shared(helpers.get_shape(min_num_dims=1), key="shape"),
    ),
    dim=helpers.get_axis(
        shape=st.shared(helpers.get_shape(), key="shape"),
        allow_neg=True,
        force_int=True,
    ),
    dtypes=_dtypes(),
)
def test_torch_instance_cumsum(
    dtype_value,
    dim,
    dtypes,
    frontend_method_data,
    init_flags,
    method_flags,
    frontend,
    on_device,
):
    input_dtype, x = dtype_value
    helpers.test_frontend_method(
        init_input_dtypes=input_dtype,
        init_all_as_kwargs_np={
            "data": x[0],
        },
        method_input_dtypes=dtypes,
        method_all_as_kwargs_np={
            "dim": dim,
            "dtype": dtypes[0],
        },
        frontend_method_data=frontend_method_data,
        init_flags=init_flags,
        method_flags=method_flags,
        frontend=frontend,
        on_device=on_device,
    )


# cumsum_
@handle_frontend_method(
    class_tree=CLASS_TREE,
    init_tree="torch.tensor",
    method_name="cumsum_",
    dtype_value=helpers.dtype_and_values(
        available_dtypes=helpers.get_dtypes("numeric"),
        shape=st.shared(helpers.get_shape(min_num_dims=1), key="shape"),
    ),
    dim=helpers.get_axis(
        shape=st.shared(helpers.get_shape(), key="shape"),
        allow_neg=True,
        force_int=True,
    ),
)
def test_torch_instance_cumsum_(
    dtype_value,
    dim,
    frontend_method_data,
    init_flags,
    method_flags,
    frontend,
    on_device,
):
    input_dtype, x = dtype_value
    helpers.test_frontend_method(
        init_input_dtypes=input_dtype,
        init_all_as_kwargs_np={
            "data": x[0],
        },
        method_input_dtypes=input_dtype,
        method_all_as_kwargs_np={
            "dim": dim,
            "dtype": input_dtype[0],
        },
        frontend_method_data=frontend_method_data,
        init_flags=init_flags,
        method_flags=method_flags,
        frontend=frontend,
        on_device=on_device,
    )


# sort
@handle_frontend_method(
    class_tree=CLASS_TREE,
    init_tree="torch.tensor",
    method_name="sort",
    dtype_value=helpers.dtype_and_values(
        available_dtypes=helpers.get_dtypes("valid"),
        shape=st.shared(helpers.get_shape(min_num_dims=1), key="shape"),
    ),
    dim=helpers.get_axis(
        shape=st.shared(helpers.get_shape(), key="shape"),
        allow_neg=True,
        force_int=True,
    ),
    descending=st.booleans(),
)
def test_torch_instance_sort(
    dtype_value,
    dim,
    descending,
    frontend_method_data,
    init_flags,
    method_flags,
    frontend,
    on_device,
):
    input_dtype, x = dtype_value
    helpers.test_frontend_method(
        init_input_dtypes=input_dtype,
        init_all_as_kwargs_np={
            "data": x[0],
        },
        method_input_dtypes=input_dtype,
        method_all_as_kwargs_np={
            "dim": dim,
            "descending": descending,
        },
        frontend_method_data=frontend_method_data,
        init_flags=init_flags,
        method_flags=method_flags,
        frontend=frontend,
        on_device=on_device,
    )


# sigmoid
@handle_frontend_method(
    class_tree=CLASS_TREE,
    init_tree="torch.tensor",
    method_name="sigmoid",
    dtype_x=helpers.dtype_and_values(
        available_dtypes=helpers.get_dtypes("float"),
    ),
)
def test_torch_instance_sigmoid(
    dtype_x,
    frontend_method_data,
    init_flags,
    method_flags,
    frontend,
    on_device,
):
    input_dtype, x = dtype_x
    helpers.test_frontend_method(
        init_input_dtypes=input_dtype,
        init_all_as_kwargs_np={
            "data": x[0],
        },
        method_input_dtypes=input_dtype,
        method_all_as_kwargs_np={},
        frontend_method_data=frontend_method_data,
        init_flags=init_flags,
        method_flags=method_flags,
        frontend=frontend,
        on_device=on_device,
    )


# sigmoid
@handle_frontend_method(
    class_tree=CLASS_TREE,
    init_tree="torch.tensor",
    method_name="sigmoid_",
    dtype_x=helpers.dtype_and_values(
        available_dtypes=helpers.get_dtypes("float"),
    ),
)
def test_torch_instance_sigmoid_(
    dtype_x,
    frontend_method_data,
    init_flags,
    method_flags,
    frontend,
    on_device,
):
    input_dtype, x = dtype_x
    helpers.test_frontend_method(
        init_input_dtypes=input_dtype,
        init_all_as_kwargs_np={
            "data": x[0],
        },
        method_input_dtypes=input_dtype,
        method_all_as_kwargs_np={},
        frontend_method_data=frontend_method_data,
        init_flags=init_flags,
        method_flags=method_flags,
        frontend=frontend,
        on_device=on_device,
    )


# softmax
@handle_frontend_method(
    class_tree=CLASS_TREE,
    init_tree="torch.tensor",
    method_name="softmax",
    dtype_x_and_axis=helpers.dtype_values_axis(
        available_dtypes=helpers.get_dtypes("float"),
        min_num_dims=1,
        max_axes_size=1,
        force_int_axis=True,
        valid_axis=True,
    ),
    dtype=helpers.get_dtypes("float", full=False),
)
def test_torch_instance_softmax(
    dtype_x_and_axis,
    dtype,
    frontend_method_data,
    init_flags,
    method_flags,
    frontend,
    on_device,
):
    input_dtype, x, axis = dtype_x_and_axis
    helpers.test_frontend_method(
        init_input_dtypes=input_dtype,
        init_all_as_kwargs_np={
            "data": x[0],
        },
        method_input_dtypes=input_dtype,
        method_all_as_kwargs_np={
            "dim": axis,
            "dtype": dtype[0],
        },
        frontend_method_data=frontend_method_data,
        init_flags=init_flags,
        method_flags=method_flags,
        frontend=frontend,
        on_device=on_device,
    )


@st.composite
def _repeat_helper(draw):
    shape = draw(
        helpers.get_shape(
            min_num_dims=1, max_num_dims=5, min_dim_size=2, max_dim_size=10
        )
    )

    input_dtype, x = draw(
        helpers.dtype_and_values(
            available_dtypes=helpers.get_dtypes("valid"),
            shape=shape,
        )
    )

    repeats = draw(st.lists(st.integers(min_value=1, max_value=5), min_size=len(shape)))
    return input_dtype, x, repeats


# repeat
@handle_frontend_method(
    class_tree=CLASS_TREE,
    init_tree="torch.tensor",
    method_name="repeat",
    dtype_x_repeats=_repeat_helper(),
    unpack_repeat=st.booleans(),
)
def test_torch_instance_repeat(
    dtype_x_repeats,
    unpack_repeat,
    frontend_method_data,
    init_flags,
    method_flags,
    frontend,
    on_device,
):
    input_dtype, x, repeats = dtype_x_repeats
    repeat = {
        "repeats": repeats,
    }
    if unpack_repeat:
        method_flags.num_positional_args = len(repeat["repeats"]) + 1
        for i, x_ in enumerate(repeat["repeats"]):
            repeat["x{}".format(i)] = x_
    helpers.test_frontend_method(
        init_input_dtypes=input_dtype,
        init_all_as_kwargs_np={
            "data": x[0],
        },
        method_input_dtypes=input_dtype,
        method_all_as_kwargs_np=repeat,
        frontend_method_data=frontend_method_data,
        init_flags=init_flags,
        method_flags=method_flags,
        frontend=frontend,
        on_device=on_device,
    )


# unbind
@handle_frontend_method(
    class_tree=CLASS_TREE,
    init_tree="torch.tensor",
    method_name="unbind",
    dtype_value_axis=helpers.dtype_values_axis(
        available_dtypes=helpers.get_dtypes("numeric"),
        min_num_dims=1,
        valid_axis=True,
        force_int_axis=True,
    ),
)
def test_torch_instance_unbind(
    dtype_value_axis,
    frontend_method_data,
    init_flags,
    method_flags,
    frontend,
    on_device,
):
    input_dtypes, x, axis = dtype_value_axis
    helpers.test_frontend_method(
        init_input_dtypes=input_dtypes,
        init_all_as_kwargs_np={
            "data": x[0],
        },
        method_input_dtypes=input_dtypes,
        method_all_as_kwargs_np={
            "dim": axis,
        },
        frontend_method_data=frontend_method_data,
        init_flags=init_flags,
        method_flags=method_flags,
        frontend=frontend,
        on_device=on_device,
    )


# __eq__
@handle_frontend_method(
    class_tree=CLASS_TREE,
    init_tree="torch.tensor",
    method_name="__eq__",
    dtype_and_x=helpers.dtype_and_values(
        available_dtypes=helpers.get_dtypes("float"),
        num_arrays=2,
        min_value=-1e04,
        max_value=1e04,
        allow_inf=False,
    ),
)
def test_torch_special_eq(
    dtype_and_x,
    frontend_method_data,
    init_flags,
    method_flags,
    frontend,
    on_device,
):
    input_dtype, x = dtype_and_x
    helpers.test_frontend_method(
        init_input_dtypes=input_dtype,
        init_all_as_kwargs_np={
            "data": x[0],
        },
        method_input_dtypes=input_dtype,
        method_all_as_kwargs_np={
            "other": x[1],
        },
        frontend_method_data=frontend_method_data,
        init_flags=init_flags,
        method_flags=method_flags,
        frontend=frontend,
        on_device=on_device,
    )


# inverse
@handle_frontend_method(
    class_tree=CLASS_TREE,
    init_tree="torch.tensor",
    method_name="inverse",
    dtype_and_x=helpers.dtype_and_values(
        available_dtypes=helpers.get_dtypes("float"),
        min_num_dims=2,
    ).filter(lambda s: s[1][0].shape[-1] == s[1][0].shape[-2]),
)
def test_torch_instance_inverse(
    dtype_and_x,
    frontend_method_data,
    init_flags,
    method_flags,
    frontend,
    on_device,
):
    input_dtype, x = dtype_and_x
    helpers.test_frontend_method(
        init_input_dtypes=input_dtype,
        init_all_as_kwargs_np={
            "data": x[0],
        },
        method_input_dtypes=input_dtype,
        method_all_as_kwargs_np={},
        frontend_method_data=frontend_method_data,
        init_flags=init_flags,
        method_flags=method_flags,
        frontend=frontend,
        on_device=on_device,
    )


# neg
@handle_frontend_method(
    class_tree=CLASS_TREE,
    init_tree="torch.tensor",
    method_name="neg",
    dtype_and_x=helpers.dtype_and_values(
        available_dtypes=helpers.get_dtypes("float"),
        min_value=-1e04,
        max_value=1e04,
        allow_inf=False,
    ),
)
def test_torch_instance_neg(
    dtype_and_x,
    frontend,
    frontend_method_data,
    init_flags,
    method_flags,
    on_device,
):
    input_dtype, x = dtype_and_x
    helpers.test_frontend_method(
        init_input_dtypes=input_dtype,
        init_all_as_kwargs_np={
            "data": x[0],
        },
        method_input_dtypes=input_dtype,
        method_all_as_kwargs_np={},
        frontend_method_data=frontend_method_data,
        init_flags=init_flags,
        method_flags=method_flags,
        frontend=frontend,
        on_device=on_device,
    )


# int
@handle_frontend_method(
    class_tree=CLASS_TREE,
    init_tree="torch.tensor",
    method_name="int",
    dtype_and_x=helpers.dtype_and_values(
        available_dtypes=helpers.get_dtypes("integer"),
    ),
)
def test_torch_instance_int(
    dtype_and_x,
    frontend_method_data,
    init_flags,
    method_flags,
    frontend,
    on_device,
):
    input_dtype, x = dtype_and_x
    helpers.test_frontend_method(
        init_input_dtypes=input_dtype,
        init_all_as_kwargs_np={
            "data": x,
        },
        method_input_dtypes=input_dtype,
        method_all_as_kwargs_np={},
        frontend_method_data=frontend_method_data,
        init_flags=init_flags,
        method_flags=method_flags,
        frontend=frontend,
        on_device=on_device,
    )


# bool
@handle_frontend_method(
    class_tree=CLASS_TREE,
    init_tree="torch.tensor",
    method_name="bool",
    dtype_and_x=helpers.dtype_and_values(
        available_dtypes=helpers.get_dtypes("integer"),
    ),
)
def test_torch_instance_bool(
    dtype_and_x,
    frontend_method_data,
    init_flags,
    method_flags,
    frontend,
    on_device,
):
    input_dtype, x = dtype_and_x
    helpers.test_frontend_method(
        init_input_dtypes=input_dtype,
        init_all_as_kwargs_np={
            "data": x[0],
        },
        method_input_dtypes=input_dtype,
        method_all_as_kwargs_np={},
        frontend_method_data=frontend_method_data,
        init_flags=init_flags,
        method_flags=method_flags,
        frontend=frontend,
        on_device=on_device,
    )


# type
@handle_frontend_method(
    class_tree=CLASS_TREE,
    init_tree="torch.tensor",
    method_name="type",
    dtype_and_x=helpers.dtype_and_values(
        available_dtypes=helpers.get_dtypes("valid"),
    ),
    dtype=helpers.get_dtypes("valid", full=False),
)
def test_torch_instance_type(
    dtype_and_x,
    dtype,
    frontend_method_data,
    init_flags,
    method_flags,
    frontend,
    on_device,
):
    input_dtype, x = dtype_and_x
    helpers.test_frontend_method(
        init_input_dtypes=input_dtype,
        init_all_as_kwargs_np={
            "data": x[0],
        },
        method_input_dtypes=input_dtype,
        method_all_as_kwargs_np={
            "dtype": dtype[0],
        },
        frontend_method_data=frontend_method_data,
        init_flags=init_flags,
        method_flags=method_flags,
        frontend=frontend,
        on_device=on_device,
    )


# type_as
@handle_frontend_method(
    class_tree=CLASS_TREE,
    init_tree="torch.tensor",
    method_name="type_as",
    dtype_and_x=helpers.dtype_and_values(
        available_dtypes=helpers.get_dtypes("valid"),
        num_arrays=2,
    ),
)
def test_torch_instance_type_as(
    dtype_and_x,
    frontend_method_data,
    init_flags,
    method_flags,
    frontend,
    on_device,
):
    input_dtype, x = dtype_and_x
    helpers.test_frontend_method(
        init_input_dtypes=input_dtype,
        init_all_as_kwargs_np={
            "data": x[0],
        },
        method_input_dtypes=input_dtype,
        method_all_as_kwargs_np={
            "other": x[1],
        },
        frontend_method_data=frontend_method_data,
        init_flags=init_flags,
        method_flags=method_flags,
        frontend=frontend,
        on_device=on_device,
    )


# byte
@handle_frontend_method(
    class_tree=CLASS_TREE,
    init_tree="torch.tensor",
    method_name="byte",
    dtype_and_x=helpers.dtype_and_values(
        available_dtypes=helpers.get_dtypes("valid"),
    ),
)
def test_torch_instance_byte(
    dtype_and_x,
    frontend_method_data,
    init_flags,
    method_flags,
    frontend,
    on_device,
):
    input_dtype, x = dtype_and_x
    helpers.test_frontend_method(
        init_input_dtypes=input_dtype,
        init_all_as_kwargs_np={
            "data": x[0],
        },
        method_input_dtypes=input_dtype,
        method_all_as_kwargs_np={},
        frontend_method_data=frontend_method_data,
        init_flags=init_flags,
        method_flags=method_flags,
        frontend=frontend,
        on_device=on_device,
    )


# ne
@handle_frontend_method(
    class_tree=CLASS_TREE,
    init_tree="torch.tensor",
    method_name="ne",
    dtype_and_x=helpers.dtype_and_values(
        available_dtypes=helpers.get_dtypes("float"),
        num_arrays=2,
        min_value=-1e04,
        max_value=1e04,
        allow_inf=False,
    ),
)
def test_torch_instance_ne(
    dtype_and_x,
    frontend_method_data,
    init_flags,
    method_flags,
    frontend,
    on_device,
):
    input_dtype, x = dtype_and_x
    helpers.test_frontend_method(
        init_input_dtypes=input_dtype,
        init_all_as_kwargs_np={
            "data": x[0],
        },
        method_input_dtypes=input_dtype,
        method_all_as_kwargs_np={
            "other": x[1],
        },
        frontend_method_data=frontend_method_data,
        init_flags=init_flags,
        method_flags=method_flags,
        frontend=frontend,
        on_device=on_device,
    )


# squeeze
@handle_frontend_method(
    class_tree=CLASS_TREE,
    init_tree="torch.tensor",
    method_name="squeeze",
    dtype_value=helpers.dtype_and_values(
        available_dtypes=helpers.get_dtypes("valid"),
        shape=st.shared(helpers.get_shape(min_num_dims=1), key="shape"),
    ),
    dim=helpers.get_shape(min_num_dims=1),
)
def test_torch_instance_squeeze(
    dtype_value,
    dim,
    frontend_method_data,
    init_flags,
    method_flags,
    frontend,
    on_device,
):
    input_dtype, x = dtype_value
    helpers.test_frontend_method(
        init_input_dtypes=input_dtype,
        init_all_as_kwargs_np={
            "data": x[0],
        },
        method_input_dtypes=input_dtype,
        method_all_as_kwargs_np={
            "dim": dim,
        },
        frontend_method_data=frontend_method_data,
        init_flags=init_flags,
        method_flags=method_flags,
        frontend=frontend,
        on_device=on_device,
    )


# flip
@handle_frontend_method(
    class_tree=CLASS_TREE,
    init_tree="torch.tensor",
    method_name="flip",
    dtype_values_axis=_array_idxes_n_dtype(
        available_dtypes=helpers.get_dtypes("float"),
    ),
)
def test_torch_instance_flip(
    dtype_values_axis,
    frontend_method_data,
    init_flags,
    method_flags,
    frontend,
    on_device,
):
    x, idxes, dtype = dtype_values_axis
    helpers.test_frontend_method(
        init_input_dtypes=dtype,
        init_all_as_kwargs_np={
            "data": x[0],
        },
        method_input_dtypes=dtype,
        method_all_as_kwargs_np={
            "dims": idxes,
        },
        frontend_method_data=frontend_method_data,
        init_flags=init_flags,
        method_flags=method_flags,
        frontend=frontend,
        on_device=on_device,
    )


# fliplr
@handle_frontend_method(
    class_tree=CLASS_TREE,
    init_tree="torch.tensor",
    method_name="fliplr",
    dtype_and_x=helpers.dtype_and_values(
        available_dtypes=helpers.get_dtypes("float"),
        min_num_dims=2,
    ),
)
def test_torch_instance_fliplr(
    dtype_and_x,
    frontend_method_data,
    init_flags,
    method_flags,
    frontend,
    on_device,
):
    dtype, x = dtype_and_x
    helpers.test_frontend_method(
        init_input_dtypes=dtype,
        init_all_as_kwargs_np={
            "data": x[0],
        },
        method_input_dtypes=dtype,
        method_all_as_kwargs_np={},
        frontend_method_data=frontend_method_data,
        init_flags=init_flags,
        method_flags=method_flags,
        frontend=frontend,
        on_device=on_device,
    )


# tril
@handle_frontend_method(
    class_tree=CLASS_TREE,
    init_tree="torch.tensor",
    method_name="tril",
    dtype_and_values=helpers.dtype_and_values(
        available_dtypes=helpers.get_dtypes("numeric"),
        min_num_dims=2,  # Torch requires this.
    ),
    diagonal=st.integers(min_value=-100, max_value=100),
)
def test_torch_instance_tril(
    dtype_and_values,
    diagonal,
    frontend_method_data,
    init_flags,
    method_flags,
    frontend,
    on_device,
):
    input_dtype, x = dtype_and_values
    helpers.test_frontend_method(
        init_input_dtypes=input_dtype,
        init_all_as_kwargs_np={
            "data": x[0],
        },
        method_input_dtypes=input_dtype,
        method_all_as_kwargs_np={
            "diagonal": diagonal,
        },
        frontend_method_data=frontend_method_data,
        init_flags=init_flags,
        method_flags=method_flags,
        frontend=frontend,
        on_device=on_device,
    )


# sqrt
@handle_frontend_method(
    class_tree=CLASS_TREE,
    init_tree="torch.tensor",
    method_name="sqrt",
    dtype_x=helpers.dtype_and_values(
        available_dtypes=helpers.get_dtypes("numeric"),
    ),
)
def test_torch_instance_sqrt(
    dtype_x,
    frontend,
    frontend_method_data,
    init_flags,
    method_flags,
    on_device,
):
    input_dtype, x = dtype_x
    helpers.test_frontend_method(
        init_input_dtypes=input_dtype,
        init_all_as_kwargs_np={"data": x[0]},
        method_input_dtypes=input_dtype,
        method_all_as_kwargs_np={},
        frontend_method_data=frontend_method_data,
        init_flags=init_flags,
        method_flags=method_flags,
        frontend=frontend,
        on_device=on_device,
    )


# sqrt_
@handle_frontend_method(
    class_tree=CLASS_TREE,
    init_tree="torch.tensor",
    method_name="sqrt_",
    dtype_x=helpers.dtype_and_values(
        available_dtypes=helpers.get_dtypes("float"),
    ),
)
def test_torch_instance_sqrt_(
    dtype_x,
    frontend,
    frontend_method_data,
    init_flags,
    method_flags,
    on_device,
):
    input_dtype, x = dtype_x
    helpers.test_frontend_method(
        init_input_dtypes=input_dtype,
        init_all_as_kwargs_np={"data": x[0]},
        method_input_dtypes=input_dtype,
        method_all_as_kwargs_np={},
        frontend_method_data=frontend_method_data,
        init_flags=init_flags,
        method_flags=method_flags,
        frontend=frontend,
        on_device=on_device,
    )


# index_select
@handle_frontend_method(
    class_tree=CLASS_TREE,
    init_tree="torch.tensor",
    method_name="index_select",
    params_indices_others=helpers.array_indices_axis(
        array_dtypes=helpers.get_dtypes("valid"),
        indices_dtypes=["int64"],
        max_num_dims=1,
        indices_same_dims=True,
    ),
)
def test_torch_instance_index_select(
    params_indices_others,
    frontend_method_data,
    init_flags,
    method_flags,
    frontend,
    on_device,
):
    input_dtypes, input, indices, axis, batch_dims = params_indices_others
    helpers.test_frontend_method(
        init_input_dtypes=[input_dtypes[0]],
        init_all_as_kwargs_np={
            "data": input,
        },
        method_input_dtypes=[input_dtypes[1]],
        method_all_as_kwargs_np={
            "dim": axis,
            "index": indices,
        },
        frontend_method_data=frontend_method_data,
        init_flags=init_flags,
        method_flags=method_flags,
        frontend=frontend,
        on_device=on_device,
    )


@st.composite
def _arrays_dim_idx_n_dtypes(draw):
    num_dims = draw(st.shared(helpers.ints(min_value=1, max_value=4), key="num_dims"))
    num_arrays = 2
    common_shape = draw(
        helpers.lists(
            x=helpers.ints(min_value=2, max_value=3),
            min_size=num_dims - 1,
            max_size=num_dims - 1,
        )
    )
    _dim = draw(helpers.ints(min_value=0, max_value=num_dims - 1))
    unique_dims = draw(
        helpers.lists(
            x=helpers.ints(min_value=2, max_value=3),
            min_size=num_arrays,
            max_size=num_arrays,
        )
    )

    min_dim = min(unique_dims)
    max_dim = max(unique_dims)
    _idx = draw(
        helpers.array_values(
            shape=min_dim,
            dtype="int64",
            min_value=0,
            max_value=max_dim,
            exclude_min=False,
        )
    )

    xs = list()
    available_input_types = draw(helpers.get_dtypes("numeric"))
    input_dtypes = draw(
        helpers.array_dtypes(
            available_dtypes=available_input_types,
            num_arrays=num_arrays,
            shared_dtype=True,
        )
    )
    for ud, dt in zip(unique_dims, input_dtypes):
        x = draw(
            helpers.array_values(
                shape=common_shape[:_dim] + [ud] + common_shape[_dim:],
                dtype=dt,
                large_abs_safety_factor=2.5,
                small_abs_safety_factor=2.5,
                safety_factor_scale="log",
            )
        )
        xs.append(x)
    return xs, input_dtypes, _dim, _idx


# index_add
@handle_frontend_method(
    class_tree=CLASS_TREE,
    init_tree="torch.tensor",
    method_name="index_add_",
    xs_dtypes_dim_idx=_arrays_dim_idx_n_dtypes(),
    alpha=st.integers(min_value=1, max_value=2),
)
def test_torch_instance_index_add_(
    *,
    xs_dtypes_dim_idx,
    alpha,
    frontend_method_data,
    init_flags,
    method_flags,
    on_device,
    frontend,
):
    xs, input_dtypes, axis, indices = xs_dtypes_dim_idx
    if xs[0].shape[axis] < xs[1].shape[axis]:
        source, input = xs
    else:
        input, source = xs
    helpers.test_frontend_method(
        init_input_dtypes=[input_dtypes[0]],
        init_all_as_kwargs_np={
            "data": input,
        },
        method_input_dtypes=["int64", input_dtypes[1]],
        method_all_as_kwargs_np={
            "dim": axis,
            "index": indices,
            "source": source,
            "alpha": alpha,
        },
        frontend=frontend,
        frontend_method_data=frontend_method_data,
        init_flags=init_flags,
        method_flags=method_flags,
        on_device=on_device,
        rtol_=1e-03,
    )


@handle_frontend_method(
    class_tree=CLASS_TREE,
    init_tree="torch.tensor",
    method_name="index_add",
    xs_dtypes_dim_idx=_arrays_dim_idx_n_dtypes(),
    alpha=st.integers(min_value=1, max_value=2),
)
def test_torch_instance_index_add(
    *,
    xs_dtypes_dim_idx,
    alpha,
    frontend_method_data,
    init_flags,
    method_flags,
    on_device,
    frontend,
):
    xs, input_dtypes, axis, indices = xs_dtypes_dim_idx
    if xs[0].shape[axis] < xs[1].shape[axis]:
        source, input = xs
    else:
        input, source = xs
    helpers.test_frontend_method(
        init_input_dtypes=[input_dtypes[0]],
        init_all_as_kwargs_np={
            "data": input,
        },
        method_input_dtypes=["int64", input_dtypes[1]],
        method_all_as_kwargs_np={
            "dim": axis,
            "index": indices,
            "source": source,
            "alpha": alpha,
        },
        frontend=frontend,
        frontend_method_data=frontend_method_data,
        init_flags=init_flags,
        method_flags=method_flags,
        on_device=on_device,
        rtol_=1e-03,
    )


@st.composite
def _get_clamp_inputs(draw):
    shape = draw(
        helpers.get_shape(
            min_num_dims=1, max_num_dims=5, min_dim_size=2, max_dim_size=10
        )
    )
    x_dtype, x = draw(
        helpers.dtype_and_values(
            available_dtypes=helpers.get_dtypes("numeric"),
            shape=shape,
        )
    )
    min = draw(st.booleans())
    if min:
        max = draw(st.booleans())
        min = draw(
            helpers.array_values(
                dtype=x_dtype[0], shape=shape, min_value=0, max_value=25
            )
        )
        max = (
            draw(
                helpers.array_values(
                    dtype=x_dtype[0], shape=shape, min_value=26, max_value=50
                )
            )
            if max
            else None
        )
    else:
        min = None
        max = draw(
            helpers.array_values(
                dtype=x_dtype[0], shape=shape, min_value=26, max_value=50
            )
        )
    return x_dtype, x, min, max


# clamp
@handle_frontend_method(
    class_tree=CLASS_TREE,
    init_tree="torch.tensor",
    method_name="clamp",
    dtype_and_x_min_max=_get_clamp_inputs(),
)
def test_torch_instance_clamp(
    dtype_and_x_min_max,
    frontend,
    frontend_method_data,
    init_flags,
    method_flags,
    on_device,
):
    input_dtype, x, min, max = dtype_and_x_min_max
    helpers.test_frontend_method(
        init_input_dtypes=input_dtype,
        init_all_as_kwargs_np={
            "data": x[0],
        },
        method_input_dtypes=input_dtype,
        method_all_as_kwargs_np={"min": min, "max": max},
        frontend_method_data=frontend_method_data,
        init_flags=init_flags,
        method_flags=method_flags,
        frontend=frontend,
        on_device=on_device,
    )


# clamp_
@handle_frontend_method(
    class_tree=CLASS_TREE,
    init_tree="torch.tensor",
    method_name="clamp_",
    dtype_and_x_min_max=_get_clamp_inputs(),
)
def test_torch_instance_clamp_(
    dtype_and_x_min_max,
    frontend,
    frontend_method_data,
    init_flags,
    method_flags,
    on_device,
):
    input_dtype, x, min, max = dtype_and_x_min_max
    helpers.test_frontend_method(
        init_input_dtypes=input_dtype,
        init_all_as_kwargs_np={
            "data": x[0],
        },
        method_input_dtypes=input_dtype,
        method_all_as_kwargs_np={"min": min, "max": max},
        frontend_method_data=frontend_method_data,
        init_flags=init_flags,
        method_flags=method_flags,
        frontend=frontend,
        on_device=on_device,
    )


# clip
@handle_frontend_method(
    class_tree=CLASS_TREE,
    init_tree="torch.tensor",
    method_name="clip",
    input_and_ranges=_get_clamp_inputs(),
)
def test_torch_instance_clip(
    input_and_ranges,
    frontend,
    frontend_method_data,
    init_flags,
    method_flags,
    on_device,
):
    input_dtype, x, min, max = input_and_ranges
    helpers.test_frontend_method(
        init_input_dtypes=input_dtype,
        init_all_as_kwargs_np={
            "data": x[0],
        },
        method_input_dtypes=input_dtype,
        method_all_as_kwargs_np={"min": min, "max": max},
        frontend_method_data=frontend_method_data,
        init_flags=init_flags,
        method_flags=method_flags,
        frontend=frontend,
        on_device=on_device,
    )


# clip_
@handle_frontend_method(
    class_tree=CLASS_TREE,
    init_tree="torch.tensor",
    method_name="clip_",
    input_and_ranges=_get_clamp_inputs(),
)
def test_torch_instance_clip_(
    input_and_ranges,
    frontend,
    frontend_method_data,
    init_flags,
    method_flags,
    on_device,
):
    input_dtype, x, min, max = input_and_ranges
    helpers.test_frontend_method(
        init_input_dtypes=input_dtype,
        init_all_as_kwargs_np={
            "data": x[0],
        },
        method_input_dtypes=input_dtype,
        method_all_as_kwargs_np={"min": min, "max": max},
        frontend_method_data=frontend_method_data,
        init_flags=init_flags,
        method_flags=method_flags,
        frontend=frontend,
        on_device=on_device,
    )


# __gt__
@handle_frontend_method(
    class_tree=CLASS_TREE,
    init_tree="torch.tensor",
    method_name="__gt__",
    dtype_and_x=helpers.dtype_and_values(
        available_dtypes=helpers.get_dtypes("float"),
        num_arrays=2,
        min_value=-1e04,
        max_value=1e04,
        allow_inf=False,
    ),
)
def test_torch_special_gt(
    dtype_and_x,
    frontend_method_data,
    init_flags,
    method_flags,
    frontend,
    on_device,
):
    input_dtype, x = dtype_and_x
    helpers.test_frontend_method(
        init_input_dtypes=input_dtype,
        init_all_as_kwargs_np={
            "data": x[0],
        },
        method_input_dtypes=input_dtype,
        method_all_as_kwargs_np={
            "other": x[1],
        },
        frontend_method_data=frontend_method_data,
        init_flags=init_flags,
        method_flags=method_flags,
        frontend=frontend,
        on_device=on_device,
    )


# __ne__
@handle_frontend_method(
    class_tree=CLASS_TREE,
    init_tree="torch.tensor",
    method_name="__ne__",
    dtype_and_x=helpers.dtype_and_values(
        available_dtypes=helpers.get_dtypes("float"),
        num_arrays=2,
        min_value=-1e04,
        max_value=1e04,
        allow_inf=False,
    ),
)
def test_torch_special_ne(
    dtype_and_x,
    frontend_method_data,
    init_flags,
    method_flags,
    frontend,
    on_device,
):
    input_dtype, x = dtype_and_x
    helpers.test_frontend_method(
        init_input_dtypes=input_dtype,
        init_all_as_kwargs_np={
            "data": x[0],
        },
        method_input_dtypes=input_dtype,
        method_all_as_kwargs_np={
            "other": x[1],
        },
        frontend_method_data=frontend_method_data,
        init_flags=init_flags,
        method_flags=method_flags,
        frontend=frontend,
        on_device=on_device,
    )


# __lt__
@handle_frontend_method(
    class_tree=CLASS_TREE,
    init_tree="torch.tensor",
    method_name="__lt__",
    dtype_and_x=helpers.dtype_and_values(
        available_dtypes=helpers.get_dtypes("float"),
        num_arrays=2,
        min_value=-1e04,
        max_value=1e04,
        allow_inf=False,
    ),
)
def test_torch_special_lt(
    dtype_and_x,
    frontend_method_data,
    init_flags,
    method_flags,
    frontend,
    on_device,
):
    input_dtype, x = dtype_and_x
    helpers.test_frontend_method(
        init_input_dtypes=input_dtype,
        init_all_as_kwargs_np={
            "data": x[0],
        },
        method_input_dtypes=input_dtype,
        method_all_as_kwargs_np={
            "other": x[1],
        },
        frontend_method_data=frontend_method_data,
        init_flags=init_flags,
        method_flags=method_flags,
        frontend=frontend,
        on_device=on_device,
    )


# __or__
@handle_frontend_method(
    class_tree=CLASS_TREE,
    init_tree="torch.tensor",
    method_name="__or__",
    dtype_and_x=helpers.dtype_and_values(
        available_dtypes=helpers.get_dtypes("valid"),
        num_arrays=2,
        min_value=-1e04,
        max_value=1e04,
        allow_inf=False,
    ),
)
def test_torch_special_or(
    dtype_and_x,
    frontend_method_data,
    init_flags,
    method_flags,
    frontend,
    on_device,
):
    input_dtype, x = dtype_and_x
    helpers.test_frontend_method(
        init_input_dtypes=input_dtype,
        init_all_as_kwargs_np={
            "data": x[0],
        },
        method_input_dtypes=input_dtype,
        method_all_as_kwargs_np={
            "other": x[1],
        },
        frontend_method_data=frontend_method_data,
        init_flags=init_flags,
        method_flags=method_flags,
        frontend=frontend,
        on_device=on_device,
    )


# where
@handle_frontend_method(
    class_tree=CLASS_TREE,
    init_tree="torch.tensor",
    method_name="where",
    broadcastables=_broadcastable_trio(),
)
def test_torch_instance_where(
    broadcastables,
    frontend_method_data,
    init_flags,
    method_flags,
    frontend,
    on_device,
):
    cond, xs, dtypes = broadcastables
    helpers.test_frontend_method(
        init_input_dtypes=dtypes,
        init_all_as_kwargs_np={
            "data": xs[0],
        },
        method_input_dtypes=["bool", dtypes[1]],
        method_all_as_kwargs_np={
            "condition": cond,
            "other": xs[1],
        },
        frontend_method_data=frontend_method_data,
        init_flags=init_flags,
        method_flags=method_flags,
        frontend=frontend,
        on_device=on_device,
    )


# clone
@handle_frontend_method(
    class_tree=CLASS_TREE,
    init_tree="torch.tensor",
    method_name="clone",
    dtype_and_x=helpers.dtype_and_values(
        available_dtypes=helpers.get_dtypes("valid"),
        num_arrays=1,
    ),
)
def test_torch_instance_clone(
    dtype_and_x,
    frontend_method_data,
    init_flags,
    method_flags,
    frontend,
    on_device,
):
    input_dtype, x = dtype_and_x
    helpers.test_frontend_method(
        init_input_dtypes=input_dtype,
        init_all_as_kwargs_np={
            "data": x[0],
        },
        method_input_dtypes=input_dtype,
        method_all_as_kwargs_np={},
        frontend_method_data=frontend_method_data,
        init_flags=init_flags,
        method_flags=method_flags,
        frontend=frontend,
        on_device=on_device,
    )


# __invert__
@handle_frontend_method(
    class_tree=CLASS_TREE,
    init_tree="torch.tensor",
    method_name="__invert__",
    dtype_and_x=helpers.dtype_and_values(
        available_dtypes=helpers.get_dtypes("integer"),
        num_arrays=1,
    ),
)
def test_torch_special_invert(
    dtype_and_x,
    frontend_method_data,
    init_flags,
    method_flags,
    frontend,
    on_device,
):
    input_dtype, x = dtype_and_x
    helpers.test_frontend_method(
        init_input_dtypes=input_dtype,
        init_all_as_kwargs_np={
            "data": x[0],
        },
        method_input_dtypes=input_dtype,
        method_all_as_kwargs_np={},
        frontend_method_data=frontend_method_data,
        init_flags=init_flags,
        method_flags=method_flags,
        frontend=frontend,
        on_device=on_device,
    )


# acosh
@handle_frontend_method(
    class_tree=CLASS_TREE,
    init_tree="torch.tensor",
    method_name="acosh",
    dtype_and_x=helpers.dtype_and_values(
        min_value=1.0,
        available_dtypes=helpers.get_dtypes("float"),
    ),
)
def test_torch_instance_acosh(
    dtype_and_x,
    frontend_method_data,
    init_flags,
    method_flags,
    frontend,
    on_device,
):
    input_dtype, x = dtype_and_x
    helpers.test_frontend_method(
        init_input_dtypes=input_dtype,
        init_all_as_kwargs_np={
            "data": x[0],
        },
        method_input_dtypes=[],
        method_all_as_kwargs_np={},
        frontend_method_data=frontend_method_data,
        init_flags=init_flags,
        method_flags=method_flags,
        frontend=frontend,
        on_device=on_device,
    )


@st.composite
def _masked_fill_helper(draw):
    cond, xs, dtypes = draw(_broadcastable_trio())
    if ivy.is_uint_dtype(dtypes[0]):
        fill_value = draw(helpers.ints(min_value=0, max_value=5))
    elif ivy.is_int_dtype(dtypes[0]):
        fill_value = draw(helpers.ints(min_value=-5, max_value=5))
    else:
        fill_value = draw(helpers.floats(min_value=-5, max_value=5))
    return dtypes[0], xs[0], cond, fill_value


# masked_fill
@handle_frontend_method(
    class_tree=CLASS_TREE,
    init_tree="torch.tensor",
    method_name="masked_fill",
    x_mask_val=_masked_fill_helper(),
)
def test_torch_instance_masked_fill(
    x_mask_val,
    frontend_method_data,
    init_flags,
    method_flags,
    frontend,
    on_device,
):
    dtype, x, mask, val = x_mask_val
    helpers.test_frontend_method(
        init_input_dtypes=[dtype],
        init_all_as_kwargs_np={
            "data": x,
        },
        method_input_dtypes=["bool", dtype],
        method_all_as_kwargs_np={
            "mask": mask,
            "value": val,
        },
        frontend_method_data=frontend_method_data,
        init_flags=init_flags,
        method_flags=method_flags,
        frontend=frontend,
        on_device=on_device,
    )


# acosh_
@handle_frontend_method(
    class_tree=CLASS_TREE,
    init_tree="torch.tensor",
    method_name="acosh_",
    dtype_and_x=helpers.dtype_and_values(
        min_value=1.0,
        available_dtypes=helpers.get_dtypes("float"),
    ),
)
def test_torch_instance_acosh_(
    dtype_and_x,
    frontend_method_data,
    init_flags,
    method_flags,
    frontend,
    on_device,
):
    input_dtype, x = dtype_and_x
    helpers.test_frontend_method(
        init_input_dtypes=input_dtype,
        init_all_as_kwargs_np={
            "data": x[0],
        },
        method_input_dtypes=[],
        method_all_as_kwargs_np={},
        frontend_method_data=frontend_method_data,
        init_flags=init_flags,
        method_flags=method_flags,
        frontend=frontend,
        on_device=on_device,
    )


# numpy
@handle_frontend_method(
    class_tree=CLASS_TREE,
    init_tree="torch.tensor",
    method_name="numpy",
    dtype_and_x=helpers.dtype_and_values(
        available_dtypes=helpers.get_dtypes("valid"),
    ),
)
def test_torch_instance_numpy(
    dtype_and_x,
    frontend_method_data,
    init_flags,
    method_flags,
    frontend,
    on_device,
):
    input_dtype, x = dtype_and_x
    ret, frontend_ret = helpers.test_frontend_method(
        init_input_dtypes=input_dtype,
        init_all_as_kwargs_np={
            "data": x[0],
        },
        method_input_dtypes=[],
        method_all_as_kwargs_np={},
        frontend_method_data=frontend_method_data,
        init_flags=init_flags,
        method_flags=method_flags,
        frontend=frontend,
        on_device=on_device,
        test_values=False,
    )
    # manual testing required as function return is numpy frontend
    helpers.value_test(
        ret_np_flat=helpers.flatten_and_to_np(ret=ret),
        ret_np_from_gt_flat=frontend_ret[0],
        ground_truth_backend="torch",
    )


# atan2_
@handle_frontend_method(
    class_tree=CLASS_TREE,
    init_tree="torch.tensor",
    method_name="atan2_",
    dtype_and_x=helpers.dtype_and_values(
        available_dtypes=helpers.get_dtypes("float"),
        num_arrays=2,
    ),
)
def test_torch_instance_atan2_(
    dtype_and_x,
    frontend_method_data,
    init_flags,
    method_flags,
    frontend,
):
    input_dtype, x = dtype_and_x
    helpers.test_frontend_method(
        init_input_dtypes=input_dtype,
        init_all_as_kwargs_np={
            "data": x[0],
        },
        method_input_dtypes=input_dtype,
        method_all_as_kwargs_np={
            "other": x[1],
        },
        frontend_method_data=frontend_method_data,
        init_flags=init_flags,
        method_flags=method_flags,
        frontend=frontend,
    )


# bitwise_and_
@handle_frontend_method(
    class_tree=CLASS_TREE,
    init_tree="torch.tensor",
    method_name="bitwise_and_",
    dtype_and_x=helpers.dtype_and_values(
        available_dtypes=helpers.get_dtypes("integer"),
        num_arrays=2,
    ),
)
def test_torch_instance_bitwise_and_(
    dtype_and_x,
    frontend_method_data,
    init_flags,
    method_flags,
    frontend,
    on_device,
):
    input_dtype, x = dtype_and_x
    helpers.test_frontend_method(
        init_input_dtypes=input_dtype,
        init_all_as_kwargs_np={
            "data": x[0],
        },
        method_input_dtypes=input_dtype,
        method_all_as_kwargs_np={
            "other": x[1],
        },
        frontend_method_data=frontend_method_data,
        init_flags=init_flags,
        method_flags=method_flags,
        frontend=frontend,
        on_device=on_device,
    )


# __and__
@handle_frontend_method(
    class_tree=CLASS_TREE,
    init_tree="torch.tensor",
    method_name="__and__",
    dtype_and_x=helpers.dtype_and_values(
        available_dtypes=st.one_of(st.just(("bool",)), helpers.get_dtypes("integer")),
        num_arrays=2,
        min_value=-1e04,
        max_value=1e04,
        allow_inf=False,
    ),
)
def test_torch_special_and(
    dtype_and_x,
    frontend_method_data,
    init_flags,
    method_flags,
    frontend,
    on_device,
):
    input_dtype, x = dtype_and_x
    helpers.test_frontend_method(
        init_input_dtypes=input_dtype,
        init_all_as_kwargs_np={
            "data": x[0],
        },
        method_input_dtypes=input_dtype,
        method_all_as_kwargs_np={
            "other": x[1],
        },
        frontend_method_data=frontend_method_data,
        init_flags=init_flags,
        method_flags=method_flags,
        frontend=frontend,
        on_device=on_device,
    )


# bitwise_xor
@handle_frontend_method(
    class_tree=CLASS_TREE,
    init_tree="torch.tensor",
    method_name="bitwise_xor",
    dtype_and_x=helpers.dtype_and_values(
        available_dtypes=st.one_of(st.just(("bool",)), helpers.get_dtypes("integer")),
        num_arrays=2,
    ),
)
def test_torch_instance_bitwise_xor(
    dtype_and_x,
    frontend_method_data,
    init_flags,
    method_flags,
    frontend,
    on_device,
):
    input_dtype, x = dtype_and_x
    helpers.test_frontend_method(
        init_input_dtypes=input_dtype,
        init_all_as_kwargs_np={
            "data": x[0],
        },
        method_input_dtypes=input_dtype,
        method_all_as_kwargs_np={
            "other": x[1],
        },
        frontend_method_data=frontend_method_data,
        init_flags=init_flags,
        method_flags=method_flags,
        frontend=frontend,
        on_device=on_device,
    )


# cumprod
@handle_frontend_method(
    class_tree=CLASS_TREE,
    init_tree="torch.tensor",
    method_name="cumprod",
    dtype_value=helpers.dtype_and_values(
        available_dtypes=helpers.get_dtypes("valid"),
        shape=st.shared(helpers.get_shape(min_num_dims=1), key="shape"),
    ),
    dim=helpers.get_axis(
        shape=st.shared(helpers.get_shape(), key="shape"),
        allow_neg=True,
        force_int=True,
    ),
    dtypes=_dtypes(),
)
def test_torch_instance_cumprod(
    dtype_value,
    dim,
    dtypes,
    frontend_method_data,
    init_flags,
    method_flags,
    frontend,
    on_device,
):
    input_dtype, x = dtype_value
    helpers.test_frontend_method(
        init_input_dtypes=input_dtype,
        init_all_as_kwargs_np={
            "data": x[0],
        },
        method_input_dtypes=dtypes,
        method_all_as_kwargs_np={
            "dim": dim,
            "dtype": dtypes[0],
        },
        frontend_method_data=frontend_method_data,
        init_flags=init_flags,
        method_flags=method_flags,
        frontend=frontend,
        on_device=on_device,
    )


# relu
@handle_frontend_method(
    class_tree=CLASS_TREE,
    init_tree="torch.tensor",
    method_name="relu",
    dtype_and_x=helpers.dtype_and_values(
        available_dtypes=helpers.get_dtypes("float"),
        allow_inf=False,
    ),
)
def test_torch_instance_relu(
    dtype_and_x,
    frontend_method_data,
    init_flags,
    method_flags,
    frontend,
    on_device,
):
    input_dtype, x = dtype_and_x
    helpers.test_frontend_method(
        init_input_dtypes=input_dtype,
        init_all_as_kwargs_np={
            "data": x[0],
        },
        method_input_dtypes=input_dtype,
        method_all_as_kwargs_np={},
        frontend_method_data=frontend_method_data,
        init_flags=init_flags,
        method_flags=method_flags,
        frontend=frontend,
        on_device=on_device,
    )


# fmin
@handle_frontend_method(
    class_tree=CLASS_TREE,
    init_tree="torch.tensor",
    method_name="fmin",
    dtype_and_x=helpers.dtype_and_values(
        available_dtypes=helpers.get_dtypes("float"),
        num_arrays=2,
    ),
)
def test_torch_instance_fmin(
    dtype_and_x,
    frontend_method_data,
    init_flags,
    method_flags,
    frontend,
    on_device,
):
    input_dtype, x = dtype_and_x
    helpers.test_frontend_method(
        init_input_dtypes=input_dtype,
        init_all_as_kwargs_np={
            "data": x[0],
        },
        method_input_dtypes=input_dtype,
        method_all_as_kwargs_np={
            "other": x[1],
        },
        frontend_method_data=frontend_method_data,
        init_flags=init_flags,
        method_flags=method_flags,
        frontend=frontend,
        on_device=on_device,
    )


# count_nonzero
@handle_frontend_method(
    class_tree=CLASS_TREE,
    init_tree="torch.tensor",
    method_name="count_nonzero",
    dtype_value=helpers.dtype_and_values(
        available_dtypes=helpers.get_dtypes("valid"),
        shape=st.shared(helpers.get_shape(min_num_dims=1), key="shape"),
    ),
    dim=helpers.get_axis(
        shape=st.shared(helpers.get_shape(), key="shape"),
        allow_neg=True,
        force_int=True,
    ),
)
def test_torch_instance_count_nonzero(
    dtype_value,
    dim,
    frontend_method_data,
    init_flags,
    method_flags,
    frontend,
    on_device,
):
    input_dtype, x = dtype_value
    helpers.test_frontend_method(
        init_input_dtypes=input_dtype,
        init_all_as_kwargs_np={
            "data": x[0],
        },
        method_input_dtypes=input_dtype,
        method_all_as_kwargs_np={"dim": dim},
        frontend_method_data=frontend_method_data,
        init_flags=init_flags,
        method_flags=method_flags,
        frontend=frontend,
        on_device=on_device,
    )


# exp
@handle_frontend_method(
    class_tree=CLASS_TREE,
    init_tree="torch.tensor",
    method_name="exp",
    dtype_and_x=helpers.dtype_and_values(
        available_dtypes=helpers.get_dtypes("numeric"),
    ),
)
def test_torch_instance_exp(
    dtype_and_x,
    frontend_method_data,
    init_flags,
    method_flags,
    frontend,
    on_device,
):
    input_dtype, x = dtype_and_x
    helpers.test_frontend_method(
        init_input_dtypes=input_dtype,
        init_all_as_kwargs_np={
            "data": x[0],
        },
        method_input_dtypes=input_dtype,
        method_all_as_kwargs_np={},
        frontend_method_data=frontend_method_data,
        init_flags=init_flags,
        method_flags=method_flags,
        frontend=frontend,
        on_device=on_device,
    )


# mul
@handle_frontend_method(
    class_tree=CLASS_TREE,
    init_tree="torch.tensor",
    method_name="mul",
    dtype_and_x=helpers.dtype_and_values(
        available_dtypes=helpers.get_dtypes("numeric"),
        num_arrays=2,
    ),
)
def test_torch_instance_mul(
    dtype_and_x,
    frontend_method_data,
    init_flags,
    method_flags,
    frontend,
    on_device,
):
    input_dtype, x = dtype_and_x
    helpers.test_frontend_method(
        init_input_dtypes=input_dtype,
        init_all_as_kwargs_np={
            "data": x[0],
        },
        method_input_dtypes=input_dtype,
        method_all_as_kwargs_np={
            "other": x[1],
        },
        frontend_method_data=frontend_method_data,
        init_flags=init_flags,
        method_flags=method_flags,
        frontend=frontend,
        on_device=on_device,
    )


# ceil_
@handle_frontend_method(
    class_tree=CLASS_TREE,
    init_tree="torch.tensor",
    method_name="ceil_",
    dtype_and_x=helpers.dtype_and_values(
        available_dtypes=helpers.get_dtypes("float"),
    ),
)
def test_torch_instance_ceil_(
    dtype_and_x,
    frontend_method_data,
    init_flags,
    method_flags,
    frontend,
    on_device,
):
    input_dtype, x = dtype_and_x
    helpers.test_frontend_method(
        init_input_dtypes=input_dtype,
        init_all_as_kwargs_np={
            "data": x[0],
        },
        method_input_dtypes=input_dtype,
        method_all_as_kwargs_np={},
        frontend_method_data=frontend_method_data,
        init_flags=init_flags,
        method_flags=method_flags,
        frontend=frontend,
        on_device=on_device,
    )


# mul_
@handle_frontend_method(
    class_tree=CLASS_TREE,
    init_tree="torch.tensor",
    method_name="mul_",
    dtype_and_x=helpers.dtype_and_values(
        available_dtypes=helpers.get_dtypes("numeric"),
        num_arrays=2,
        shared_dtype=True,
    ),
)
def test_torch_instance_mul_(
    dtype_and_x,
    frontend_method_data,
    init_flags,
    method_flags,
    frontend,
    on_device,
):
    input_dtype, x = dtype_and_x
    helpers.test_frontend_method(
        init_input_dtypes=input_dtype,
        init_all_as_kwargs_np={
            "data": x[0],
        },
        method_input_dtypes=input_dtype,
        method_all_as_kwargs_np={
            "other": x[1],
        },
        frontend_method_data=frontend_method_data,
        init_flags=init_flags,
        method_flags=method_flags,
        frontend=frontend,
        on_device=on_device,
    )


# trunc
@handle_frontend_method(
    class_tree=CLASS_TREE,
    init_tree="torch.tensor",
    method_name="trunc",
    dtype_value=helpers.dtype_and_values(
        available_dtypes=helpers.get_dtypes("numeric"),
        shape=st.shared(helpers.get_shape(min_num_dims=1), key="shape"),
    ),
)
def test_torch_instance_trunc(
    dtype_value,
    frontend_method_data,
    init_flags,
    method_flags,
    frontend,
    on_device,
):
    input_dtype, x = dtype_value
    helpers.test_frontend_method(
        init_input_dtypes=input_dtype,
        init_all_as_kwargs_np={
            "data": x[0],
        },
        method_input_dtypes=input_dtype,
        method_all_as_kwargs_np={},
        frontend_method_data=frontend_method_data,
        init_flags=init_flags,
        method_flags=method_flags,
        frontend=frontend,
        on_device=on_device,
    )


# trunc_
@handle_frontend_method(
    class_tree=CLASS_TREE,
    init_tree="torch.tensor",
    method_name="trunc_",
    dtype_value=helpers.dtype_and_values(
        available_dtypes=helpers.get_dtypes("numeric"),
        shape=st.shared(helpers.get_shape(min_num_dims=1), key="shape"),
    ),
)
def test_torch_instance_trunc_(
    dtype_value,
    frontend_method_data,
    init_flags,
    method_flags,
    frontend,
    on_device,
):
    input_dtype, x = dtype_value
    helpers.test_frontend_method(
        init_input_dtypes=input_dtype,
        init_all_as_kwargs_np={
            "data": x[0],
        },
        method_input_dtypes=input_dtype,
        method_all_as_kwargs_np={},
        frontend_method_data=frontend_method_data,
        init_flags=init_flags,
        method_flags=method_flags,
        frontend=frontend,
        on_device=on_device,
    )


# fix
@handle_frontend_method(
    class_tree=CLASS_TREE,
    init_tree="torch.tensor",
    method_name="fix",
    dtype_value=helpers.dtype_and_values(
        available_dtypes=helpers.get_dtypes("numeric"),
        shape=st.shared(helpers.get_shape(min_num_dims=1), key="shape"),
    ),
)
def test_torch_instance_fix(
    dtype_value,
    frontend_method_data,
    init_flags,
    method_flags,
    frontend,
    on_device,
):
    input_dtype, x = dtype_value
    helpers.test_frontend_method(
        init_input_dtypes=input_dtype,
        init_all_as_kwargs_np={
            "data": x[0],
        },
        method_input_dtypes=input_dtype,
        method_all_as_kwargs_np={},
        frontend_method_data=frontend_method_data,
        init_flags=init_flags,
        method_flags=method_flags,
        frontend=frontend,
        on_device=on_device,
    )


# fix_
@handle_frontend_method(
    class_tree=CLASS_TREE,
    init_tree="torch.tensor",
    method_name="fix_",
    dtype_value=helpers.dtype_and_values(
        available_dtypes=helpers.get_dtypes("numeric"),
        shape=st.shared(helpers.get_shape(min_num_dims=1), key="shape"),
    ),
)
def test_torch_instance_fix_(
    dtype_value,
    frontend_method_data,
    init_flags,
    method_flags,
    frontend,
    on_device,
):
    input_dtype, x = dtype_value
    helpers.test_frontend_method(
        init_input_dtypes=input_dtype,
        init_all_as_kwargs_np={
            "data": x[0],
        },
        method_input_dtypes=input_dtype,
        method_all_as_kwargs_np={},
        frontend_method_data=frontend_method_data,
        init_flags=init_flags,
        method_flags=method_flags,
        frontend=frontend,
        on_device=on_device,
    )


# round
@handle_frontend_method(
    class_tree=CLASS_TREE,
    init_tree="torch.tensor",
    method_name="round",
    dtype_and_x=helpers.dtype_and_values(
        available_dtypes=helpers.get_dtypes("float"),
    ),
    decimals=st.integers(min_value=0, max_value=5),
)
def test_torch_instance_round(
    dtype_and_x,
    decimals,
    frontend_method_data,
    init_flags,
    method_flags,
    frontend,
    on_device,
):
    input_dtype, x = dtype_and_x
    helpers.test_frontend_method(
        init_input_dtypes=input_dtype,
        init_all_as_kwargs_np={
            "data": x[0],
        },
        method_input_dtypes=input_dtype,
        method_all_as_kwargs_np={
            "decimals": decimals,
        },
        frontend_method_data=frontend_method_data,
        init_flags=init_flags,
        method_flags=method_flags,
        frontend=frontend,
        on_device=on_device,
    )


# cross
@handle_frontend_method(
    class_tree=CLASS_TREE,
    init_tree="torch.tensor",
    method_name="cross",
    dtype_input_other_dim=dtype_value1_value2_axis(
        available_dtypes=helpers.get_dtypes("numeric"),
        min_num_dims=1,
        max_num_dims=10,
        min_dim_size=3,
        max_dim_size=3,
        min_value=-1e10,
        max_value=1e10,
        abs_smallest_val=0.01,
        large_abs_safety_factor=2,
        safety_factor_scale="log",
    ),
)
def test_torch_instance_cross(
    dtype_input_other_dim,
    frontend_method_data,
    init_flags,
    method_flags,
    frontend,
    on_device,
):
    dtype, input, other, dim = dtype_input_other_dim
    helpers.test_frontend_method(
        init_input_dtypes=dtype,
        init_all_as_kwargs_np={
            "data": input,
        },
        method_input_dtypes=dtype,
        method_all_as_kwargs_np={
            "other": other,
            "dim": dim,
        },
        frontend_method_data=frontend_method_data,
        init_flags=init_flags,
        method_flags=method_flags,
        frontend=frontend,
        on_device=on_device,
        rtol_=1e-2,
        atol_=1e-2,
    )


# det
@handle_frontend_method(
    class_tree=CLASS_TREE,
    init_tree="torch.tensor",
    method_name="det",
    dtype_and_x=_get_dtype_and_square_matrix(),
)
def test_torch_instance_det(
    dtype_and_x,
    frontend_method_data,
    init_flags,
    method_flags,
    frontend,
    on_device,
):
    input_dtype, x = dtype_and_x
    helpers.test_frontend_method(
        init_input_dtypes=input_dtype,
        init_all_as_kwargs_np={
            "data": x,
        },
        method_input_dtypes=input_dtype,
        method_all_as_kwargs_np={},
        frontend_method_data=frontend_method_data,
        init_flags=init_flags,
        method_flags=method_flags,
        frontend=frontend,
        on_device=on_device,
    )


# reciprocal
@handle_frontend_method(
    class_tree=CLASS_TREE,
    init_tree="torch.tensor",
    method_name="reciprocal",
    dtype_and_x=helpers.dtype_and_values(
        available_dtypes=helpers.get_dtypes("float"),
        min_value=1,
    ),
)
def test_torch_instance_reciprocal(
    dtype_and_x,
    frontend_method_data,
    init_flags,
    method_flags,
    frontend,
    on_device,
):
    input_dtype, x = dtype_and_x
    helpers.test_frontend_method(
        init_input_dtypes=input_dtype,
        init_all_as_kwargs_np={
            "data": x[0],
        },
        method_input_dtypes=input_dtype,
        method_all_as_kwargs_np={},
        frontend_method_data=frontend_method_data,
        init_flags=init_flags,
        method_flags=method_flags,
        frontend=frontend,
        on_device=on_device,
    )


# fill_
@handle_frontend_method(
    class_tree=CLASS_TREE,
    init_tree="torch.tensor",
    method_name="fill_",
    dtype_and_x=helpers.dtype_and_values(
        available_dtypes=helpers.get_dtypes("float"),
    ),
    value=helpers.floats(min_value=1, max_value=10),
)
def test_torch_instance_fill_(
    dtype_and_x,
    value,
    frontend_method_data,
    init_flags,
    method_flags,
    frontend,
    on_device,
):
    input_dtype, x = dtype_and_x
    helpers.test_frontend_method(
        init_input_dtypes=input_dtype,
        init_all_as_kwargs_np={
            "data": x[0],
        },
        method_input_dtypes=input_dtype,
        method_all_as_kwargs_np={
            "value": value,
        },
        frontend_method_data=frontend_method_data,
        init_flags=init_flags,
        method_flags=method_flags,
        frontend=frontend,
        on_device=on_device,
    )


# nonzero
@handle_frontend_method(
    class_tree=CLASS_TREE,
    init_tree="torch.tensor",
    method_name="nonzero",
    dtype_and_values=helpers.dtype_and_values(
        available_dtypes=helpers.get_dtypes("numeric"),
    ),
)
def test_torch_instance_nonzero(
    dtype_and_values,
    frontend_method_data,
    init_flags,
    method_flags,
    frontend,
    on_device,
):
    input_dtype, x = dtype_and_values
    helpers.test_frontend_method(
        init_input_dtypes=input_dtype,
        init_all_as_kwargs_np={
            "data": x[0],
        },
        method_input_dtypes=input_dtype,
        method_all_as_kwargs_np={},
        frontend_method_data=frontend_method_data,
        init_flags=init_flags,
        method_flags=method_flags,
        frontend=frontend,
        on_device=on_device,
    )


# mm
@handle_frontend_method(
    class_tree=CLASS_TREE,
    init_tree="torch.tensor",
    method_name="mm",
    dtype_xy=_get_dtype_input_and_matrices(),
)
def test_torch_instance_mm(
    dtype_xy,
    frontend_method_data,
    init_flags,
    method_flags,
    frontend,
    on_device,
):
    dtype, x, y = dtype_xy
    helpers.test_frontend_method(
        init_input_dtypes=dtype,
        init_all_as_kwargs_np={
            "data": x,
        },
        method_input_dtypes=dtype,
        method_all_as_kwargs_np={
            "mat2": y,
        },
        frontend_method_data=frontend_method_data,
        init_flags=init_flags,
        method_flags=method_flags,
        frontend=frontend,
        on_device=on_device,
    )


# square
@handle_frontend_method(
    class_tree=CLASS_TREE,
    init_tree="torch.tensor",
    method_name="square",
    dtype_x=helpers.dtype_and_values(
        available_dtypes=helpers.get_dtypes("float"),
    ),
)
def test_torch_instance_square(
    dtype_x,
    frontend,
    frontend_method_data,
    init_flags,
    method_flags,
    on_device,
):
    input_dtype, x = dtype_x
    helpers.test_frontend_method(
        init_input_dtypes=input_dtype,
        init_all_as_kwargs_np={"data": x[0]},
        method_input_dtypes=input_dtype,
        method_all_as_kwargs_np={},
        frontend_method_data=frontend_method_data,
        init_flags=init_flags,
        method_flags=method_flags,
        frontend=frontend,
        on_device=on_device,
    )


# log10
@handle_frontend_method(
    class_tree=CLASS_TREE,
    init_tree="torch.tensor",
    method_name="log10",
    dtype_and_x=helpers.dtype_and_values(
        available_dtypes=helpers.get_dtypes("float"),
        allow_inf=False,
    ),
)
def test_torch_instance_log10(
    dtype_and_x,
    frontend_method_data,
    init_flags,
    method_flags,
    frontend,
    on_device,
):
    input_dtype, x = dtype_and_x
    helpers.test_frontend_method(
        init_input_dtypes=input_dtype,
        init_all_as_kwargs_np={
            "data": x[0],
        },
        method_input_dtypes=input_dtype,
        method_all_as_kwargs_np={},
        frontend_method_data=frontend_method_data,
        init_flags=init_flags,
        method_flags=method_flags,
        frontend=frontend,
        on_device=on_device,
    )


# short
@handle_frontend_method(
    class_tree=CLASS_TREE,
    init_tree="torch.tensor",
    method_name="short",
    dtype_and_x=helpers.dtype_and_values(
        available_dtypes=helpers.get_dtypes("numeric"),
        min_value=-1e04,
        max_value=1e04,
        allow_inf=False,
    ),
)
def test_torch_instance_short(
    dtype_and_x,
    frontend_method_data,
    init_flags,
    method_flags,
    frontend,
    on_device,
):
    input_dtype, x = dtype_and_x
    helpers.test_frontend_method(
        init_input_dtypes=input_dtype,
        init_all_as_kwargs_np={
            "data": x[0],
        },
        method_input_dtypes=input_dtype,
        method_all_as_kwargs_np={},
        frontend_method_data=frontend_method_data,
        init_flags=init_flags,
        method_flags=method_flags,
        frontend=frontend,
        on_device=on_device,
    )


# prod
@handle_frontend_method(
    class_tree=CLASS_TREE,
    init_tree="torch.tensor",
    method_name="prod",
    dtype_x_axis=helpers.dtype_values_axis(
        available_dtypes=helpers.get_dtypes("numeric"),
        min_num_dims=1,
        max_num_dims=5,
        valid_axis=True,
        allow_neg_axes=False,
        max_axes_size=1,
        force_int_axis=True,
        large_abs_safety_factor=10,
        small_abs_safety_factor=10,
        safety_factor_scale="log",
    ),
    dtype=helpers.get_dtypes("float", none=True, full=False),
    keepdims=st.booleans(),
)
def test_torch_instance_prod(
    dtype_x_axis,
    dtype,
    keepdims,
    frontend,
    frontend_method_data,
    init_flags,
    method_flags,
    on_device,
):
    input_dtype, x, axis = dtype_x_axis
    if ivy.current_backend_str() == "torch":
        init_flags.as_variable = [False]
        method_flags.as_variable = [False]
    helpers.test_frontend_method(
        init_input_dtypes=input_dtype,
        init_all_as_kwargs_np={"data": x[0]},
        method_input_dtypes=input_dtype,
        method_all_as_kwargs_np={
            "dim": axis,
            "keepdim": keepdims,
            "dtype": dtype[0],
        },
        frontend_method_data=frontend_method_data,
        init_flags=init_flags,
        method_flags=method_flags,
        frontend=frontend,
        on_device=on_device,
    )


# div
@handle_frontend_method(
    class_tree=CLASS_TREE,
    init_tree="torch.tensor",
    method_name="div",
    dtype_and_x=helpers.dtype_and_values(
        available_dtypes=helpers.get_dtypes("numeric"),
        num_arrays=2,
        large_abs_safety_factor=2.5,
        small_abs_safety_factor=2.5,
        safety_factor_scale="log",
    ),
    rounding_mode=st.sampled_from(["floor", "trunc"]) | st.none(),
)
def test_torch_instance_div(
    dtype_and_x,
    rounding_mode,
    frontend,
    frontend_method_data,
    init_flags,
    method_flags,
    on_device,
):
    input_dtype, x = dtype_and_x
    assume(not np.any(np.isclose(x[1], 0)))

    helpers.test_frontend_method(
        init_input_dtypes=input_dtype,
        init_all_as_kwargs_np={"data": x[0]},
        method_input_dtypes=input_dtype,
        method_all_as_kwargs_np={
            "other": x[1],
            "rounding_mode": rounding_mode,
        },
        frontend_method_data=frontend_method_data,
        init_flags=init_flags,
        method_flags=method_flags,
        frontend=frontend,
        on_device=on_device,
    )


# div_
@handle_frontend_method(
    class_tree=CLASS_TREE,
    init_tree="torch.tensor",
    method_name="div_",
    dtype_and_x=helpers.dtype_and_values(
        available_dtypes=helpers.get_dtypes("numeric"),
        num_arrays=2,
        large_abs_safety_factor=2.5,
        small_abs_safety_factor=2.5,
        safety_factor_scale="log",
    ),
    rounding_mode=st.sampled_from(["floor", "trunc"]) | st.none(),
)
def test_torch_instance_div_(
    dtype_and_x,
    rounding_mode,
    frontend,
    frontend_method_data,
    init_flags,
    method_flags,
    on_device,
):
    input_dtype, x = dtype_and_x
    assume(not np.any(np.isclose(x[1], 0)))

    helpers.test_frontend_method(
        init_input_dtypes=input_dtype,
        init_all_as_kwargs_np={"data": x[0]},
        method_input_dtypes=input_dtype,
        method_all_as_kwargs_np={
            "other": x[1],
            "rounding_mode": rounding_mode,
        },
        frontend_method_data=frontend_method_data,
        init_flags=init_flags,
        method_flags=method_flags,
        frontend=frontend,
        on_device=on_device,
    )


# normal_
@handle_frontend_method(
    class_tree=CLASS_TREE,
    init_tree="torch.tensor",
    method_name="normal_",
    dtype_and_x=helpers.dtype_and_values(
        available_dtypes=helpers.get_dtypes("float"),
    ),
    mean=helpers.floats(min_value=-1, max_value=1),
    std=helpers.floats(min_value=0, max_value=1),
)
def test_torch_instance_normal_(
    dtype_and_x,
    mean,
    std,
    frontend,
    frontend_method_data,
    init_flags,
    method_flags,
    on_device,
):
    dtype, x = dtype_and_x

    def call():
        return helpers.test_frontend_method(
            init_input_dtypes=dtype,
            init_all_as_kwargs_np={"data": x[0]},
            method_input_dtypes=dtype,
            method_all_as_kwargs_np={
                "mean": mean,
                "std": std,
            },
            frontend_method_data=frontend_method_data,
            init_flags=init_flags,
            method_flags=method_flags,
            frontend=frontend,
            on_device=on_device,
            test_values=False,
        )

    ret = call()

    if not ivy.exists(ret):
        return

    ret_np, ret_from_np = ret
    ret_np = helpers.flatten_and_to_np(ret=ret_np)
    ret_from_np = helpers.flatten_and_to_np(ret=ret_from_np)
    for u, v in zip(ret_np, ret_from_np):
        assert u.dtype == v.dtype
        assert u.shape == v.shape


# addcdiv
@handle_frontend_method(
    class_tree=CLASS_TREE,
    init_tree="torch.tensor",
    method_name="addcdiv",
    dtype_and_x=helpers.dtype_and_values(
        available_dtypes=helpers.get_dtypes("float"),
        num_arrays=3,
        large_abs_safety_factor=2.5,
        small_abs_safety_factor=2.5,
        safety_factor_scale="log",
        shared_dtype=True,
    ),
    value=st.floats(min_value=-100, max_value=100),
)
def test_torch_instance_addcdiv(
    dtype_and_x,
    value,
    frontend,
    frontend_method_data,
    init_flags,
    method_flags,
    on_device,
):
    input_dtype, x = dtype_and_x
    assume(not np.any(np.isclose(x[2], 0)))

    helpers.test_frontend_method(
        init_input_dtypes=input_dtype,
        init_all_as_kwargs_np={"data": x[0]},
        method_input_dtypes=input_dtype,
        method_all_as_kwargs_np={
            "tensor1": x[1],
            "tensor2": x[2],
            "value": value,
        },
        frontend_method_data=frontend_method_data,
        init_flags=init_flags,
        method_flags=method_flags,
        frontend=frontend,
        on_device=on_device,
        atol_=1e-03,
    )


# sign
@handle_frontend_method(
    class_tree=CLASS_TREE,
    init_tree="torch.tensor",
    method_name="sign",
    dtype_x=helpers.dtype_and_values(
        available_dtypes=helpers.get_dtypes("valid"),
    ),
)
def test_torch_instance_sign(
    dtype_x,
    frontend,
    frontend_method_data,
    init_flags,
    method_flags,
    on_device,
):
    input_dtype, x = dtype_x
    helpers.test_frontend_method(
        init_input_dtypes=input_dtype,
        init_all_as_kwargs_np={"data": x[0]},
        method_input_dtypes=input_dtype,
        method_all_as_kwargs_np={},
        frontend_method_data=frontend_method_data,
        init_flags=init_flags,
        method_flags=method_flags,
        frontend=frontend,
        on_device=on_device,
    )
<<<<<<< HEAD
   
   
# logdet
@handle_frontend_method(
    class_tree=CLASS_TREE,
    init_tree="torch.tensor",
    method_name="logdet",
    dtype_and_x=_get_dtype_and_square_matrix(),
)
def test_torch_instance_logdet(
    dtype_and_x,
    frontend_method_data,
    init_flags,
    method_flags,
    frontend,
=======


# fmod
@handle_frontend_method(
    class_tree=CLASS_TREE,
    init_tree="torch.tensor",
    method_name="fmod",
    dtype_and_x=helpers.dtype_and_values(
        available_dtypes=helpers.get_dtypes("float"),
        num_arrays=2,
        shared_dtype=True,
        min_num_dims=1,
        min_value=-100,
        max_value=100,
    ),
)
def test_torch_instance_fmod(
    dtype_and_x,
    frontend,
    frontend_method_data,
    init_flags,
    method_flags,
>>>>>>> 8f80efaa
    on_device,
):
    input_dtype, x = dtype_and_x
    helpers.test_frontend_method(
        init_input_dtypes=input_dtype,
<<<<<<< HEAD
        init_all_as_kwargs_np={
            "data": x,
        },
        method_input_dtypes=input_dtype,
        method_all_as_kwargs_np={},
        frontend_method_data=frontend_method_data,
        init_flags=init_flags,
        method_flags=method_flags,
        frontend=frontend,
        on_device=on_device,
        rtol_=1e-2,
    )
=======
        init_all_as_kwargs_np={"data": x[0]},
        method_input_dtypes=input_dtype,
        method_all_as_kwargs_np={"other": x[1]},
        frontend=frontend,
        frontend_method_data=frontend_method_data,
        init_flags=init_flags,
        method_flags=method_flags,
        on_device=on_device,
    )


# fmod_
@handle_frontend_method(
    class_tree=CLASS_TREE,
    init_tree="torch.tensor",
    method_name="fmod_",
    dtype_and_x=helpers.dtype_and_values(
        available_dtypes=helpers.get_dtypes("float"),
        num_arrays=2,
        shared_dtype=True,
        min_num_dims=1,
        min_value=-100,
        max_value=100,
    ),
)
def test_torch_instance_fmod_(
    dtype_and_x,
    frontend,
    frontend_method_data,
    init_flags,
    method_flags,
    on_device,
):
    input_dtype, x = dtype_and_x
    helpers.test_frontend_method(
        init_input_dtypes=input_dtype,
        init_all_as_kwargs_np={"data": x[0]},
        method_input_dtypes=input_dtype,
        method_all_as_kwargs_np={"other": x[1]},
        frontend=frontend,
        frontend_method_data=frontend_method_data,
        init_flags=init_flags,
        method_flags=method_flags,
        on_device=on_device,
    )
>>>>>>> 8f80efaa
<|MERGE_RESOLUTION|>--- conflicted
+++ resolved
@@ -7764,25 +7764,8 @@
         frontend=frontend,
         on_device=on_device,
     )
-<<<<<<< HEAD
-   
-   
-# logdet
-@handle_frontend_method(
-    class_tree=CLASS_TREE,
-    init_tree="torch.tensor",
-    method_name="logdet",
-    dtype_and_x=_get_dtype_and_square_matrix(),
-)
-def test_torch_instance_logdet(
-    dtype_and_x,
-    frontend_method_data,
-    init_flags,
-    method_flags,
-    frontend,
-=======
-
-
+
+    
 # fmod
 @handle_frontend_method(
     class_tree=CLASS_TREE,
@@ -7803,26 +7786,11 @@
     frontend_method_data,
     init_flags,
     method_flags,
->>>>>>> 8f80efaa
-    on_device,
-):
-    input_dtype, x = dtype_and_x
-    helpers.test_frontend_method(
-        init_input_dtypes=input_dtype,
-<<<<<<< HEAD
-        init_all_as_kwargs_np={
-            "data": x,
-        },
-        method_input_dtypes=input_dtype,
-        method_all_as_kwargs_np={},
-        frontend_method_data=frontend_method_data,
-        init_flags=init_flags,
-        method_flags=method_flags,
-        frontend=frontend,
-        on_device=on_device,
-        rtol_=1e-2,
-    )
-=======
+    on_device,
+):
+    input_dtype, x = dtype_and_x
+    helpers.test_frontend_method(
+        init_input_dtypes=input_dtype,
         init_all_as_kwargs_np={"data": x[0]},
         method_input_dtypes=input_dtype,
         method_all_as_kwargs_np={"other": x[1]},
@@ -7868,4 +7836,34 @@
         method_flags=method_flags,
         on_device=on_device,
     )
->>>>>>> 8f80efaa
+
+# logdet
+@handle_frontend_method(
+    class_tree=CLASS_TREE,
+    init_tree="torch.tensor",
+    method_name="logdet",
+    dtype_and_x=_get_dtype_and_square_matrix(),
+)
+def test_torch_instance_logdet(
+    dtype_and_x,
+    frontend_method_data,
+    init_flags,
+    method_flags,
+    frontend,
+    on_device,
+):
+    input_dtype, x = dtype_and_x
+    helpers.test_frontend_method(
+        init_input_dtypes=input_dtype,
+        init_all_as_kwargs_np={
+            "data": x,
+        },
+        method_input_dtypes=input_dtype,
+        method_all_as_kwargs_np={},
+        frontend_method_data=frontend_method_data,
+        init_flags=init_flags,
+        method_flags=method_flags,
+        frontend=frontend,
+        on_device=on_device,
+        rtol_=1e-2,
+    )